--- conflicted
+++ resolved
@@ -11,8 +11,6 @@
 - FPS => False positive reduction in static analysis.
 - FNS => False negative reduction in static analysis.
 
-<<<<<<< HEAD
-=======
 # 1.16.0 - 03/04/2025
 - BRK: Eliminate `SEC000/101.Unclassified32CharacterString` as noisy and not useful.
 - BRK: Rename `SEC101/102.AdoPat` friendly name to `AdoLegacyPat`.
@@ -20,7 +18,6 @@
 - BUG: Resolve `System.FormatException: The input is not a valid Base-46 string` errors calling `SEC101/102.AdoPat.GetMatchIdAndName` by swallowing correct exception kind `ArgumentException` in `IsChecksumValid` helper.
 - BUG: `?P<name>` is now used throughout for named captures as this is required currently for RE2 compatibility. This reverts a clean-up in this area (that broke RE2) in 1.15.0.
 
->>>>>>> 83f861ff
 # 1.15.0 - 03/03/2025
 - BRK: Regular expression syntax has been standardized in JSON to conform to how the overwhelming majority of patterns were already defined.
   - `refine` is used now used throughout as the name of the capture group used to isolate an actual find from the full expression that also matches delimiting characters. `secret` was previously used in some instances.
