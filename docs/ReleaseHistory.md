--- conflicted
+++ resolved
@@ -11,17 +11,14 @@
 - FPS => False positive reduction in static analysis.
 - FNS => False negative reduction in static analysis.
 
-# 1.13.0 - UNRELEASED
-<<<<<<< HEAD
+# 1.13.0 - 02/05/2025
 - FNS: Eliminate false negatives resulting from incorrectly specifying `=` as a delimiting character in the core 'identifiable' rules. This broke simple patterns such as `myKey=an_actual_key`.
 - FNS: Eliminate false negatives resulting from improper use of the `-` character in regexes (where it was interpreted as a range operator not a literal).,
-=======
 - BUG: `IdentifiableSecrets.TryValidateCommonAnnotatedKey(byte[], string)` did not validate signature argument to be be exactly 4 characters long, beginning with a letter, entirely alphanumeric, and either entirely uppercase or entirely lowercase. 
 - BUG: `IdentifiableSecrets.TryValidateCommonAnnotatedKey` (all overloads)  did not check that the key had the given signature and would return true for any valid key.
 - BUG: `IdentifiableSecrets.(Try)ValidateBase64Key`, when given a backwards-compatible `CommonAnnotatedKey`, did not check that the key had the given signature.
 - BUG: `IdentifiableSecrets.(Try)ValidateBase64Key` failed on .NET 8 with `System.NotSupportedException: The specified pattern with RegexOptions.NonBacktracking could result in an automata as large as 'NNNN' nodes, which is larger than the configured limit of '1000'.` This was due to using a regex with a quantifier that was too large, and fixed by removing the regex entirely.
 - PRF: `IdentifiableSecrets.(Try)ValidateBase64Key` is much faster now as it no longer generates nor uses regular expressions.
->>>>>>> 1b6652e5
 
 # 1.12.0 - 01/06/2025
 - BRK: Derived keys and hashed data are no longer supported. The following API are removed:
