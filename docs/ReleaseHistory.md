# Release Notes

## Definitions

- RUL => New detection.
- DEP => Update dependency.
- BRK => General breaking change.
- BUG => General bug fix.
- NEW => New API or feature.
- PRF => Performance work.
- RRR => Rule rename, refactor or corrected metadata.
- FPS => False positive reduction in static analysis.
- FNS => False negative reduction in static analysis.

# UNRELEASED
- BRK, NEW: `SecretMasker.MaskSecrets` and `ISecretMasker.DetectSecrets` now accept an `Action<Detection>` callback (with a default value of `null`) to receive detections that result from the operation. This is binary-breaking only for `SecretMasker` callers and source-breaking as well for `ISecretMasker` implementations.
- BRK: `Detection` is now sealed and immutable. All property setters and the copy constructor are removed.
- BRK: `Detection`  no longer overrides `Equals` and `GetHashCode` nor implements `IEquatable<Detection>`. `Detection.Equals` and `Detection.GetHashCode` will therefore now be based on reference equality.
- BRK, PRF: `IdentifiableScan` has been removed and its functionality has been merged into `SecretMasker` which now scans the patterns it's given as fast as possible, which will be significantly faster for identifiable key patterns.
- BRK: `SecretMasker.Clone` has been removed.
- BRK: `WellKnownRegexPatterns.*Iterator` methods have been removed. Use the corresponding `WellKnownPatterns.*` properties instead.
- BRK: `WellKnownRegexPatterns.*` properties are now of stronger type`IReadOnlyList<RegexPattern>` instead of `IEnumerable<RegexPattern>`.
- BRK: `SecretMasker.SyncObject` is now a read-only property instead of a public mutable field.
- NEW: `SecretMasker` is now capable of finding identifiable keys without relying on delimiting characters`.
<<<<<<< HEAD
- NEW: Add `RegexPattern.CreatedVersion` and `RegexPattern.LastUpdatedVersion` to track version of rule introduction and last update to rule logic. There versions are emitted to generated rules JSON metadata files.
=======
- NEW: Add `RegexPattern.CreatedVersion` and `RegexPattern.LastUpdatedVersion` to track version of rule introduction and last update to rule logic. These versions are emitted to generated rules JSON metadata files.
>>>>>>> 2f3167ca
- PRF: Add high-performance scanning for additional patterns: `SEC101/031.NuGetApiKey`, `SEC101/050.NpmAuthorKey`, `SEC101/110.AzureDatabricksPat`, and `SEC101/565.SecretScanningSampleToken`.
- PRF: Fewer intermediate allocations are performed by `SecretMasker.MaskSecrets`.
- FPS: Prevent `SEC101/105.AzureMessagingLegacyCredentials` from firing on non-legacy keys.

# 1.17.0 - 04/03/2025
- BRK: `RegexPattern.Pattern` is no longer virtual.
- BRK: `RegexPattern.Signatures` is no longer virtual.
- BRK: `IdentifiableKey.ChecksumSeeds` is no longer virtual.
- BRK: `RegexPattern.RotationPeriod` is no longer publicly settable.
- BRK: `IdentifiableKey.RegexNormalizedSignature` is removed.
- BRK: Abstract classes `IdentifiableKey`, `Azure32ByteIdentifiableKey`, `Azure64ByteIdentifiableKey`, and `AzureMessagingIdentifiableKey` now require derived classes to pass their signature to the base constructor.
- BRK: Rename `RegexDefaults.DefaultOptionsCaseSensitive` to `RegexDefaults.DefaultOptions`.
- BRK: Remove `RegexPattern.DefaultRegexOptions`. Use `RegexDefaults.DefaultOptions` instead.
- BRK: `RegexOptions.CultureInvariant` is now used by default.
- BRK: Remove methods on `CachedDotNetRegex` that are not supported by the common `IRegexEngine` interface.
- BRK: Direct use of `CachedDotNetRegex` no longer forces `RegexOptions.Compiled` and `RegexOptions.NonBacktracking`. It is up to the caller to pass them in if overriding the default argument.
- BRK: `RegexOptions` arguments of `RegexPattern` constructor and methods on `IRegexEngine` and `CachedDotNetRegex` are now nullable.
- BRK: If explicit non-null `RegexOptions` are passed to `RegexPattern` constructor, they will be used as-is and will no longer be combined with the default options.
- BRK: Remove derived `RegexPattern` class properties `ChecksumSeeds`, `EncodeForUrl`, and `KeyLength` from generated rules JSON as these are not relevant to the literal authoring of equivalent regex patterns in other languages.
- BRK: Rename `LegacyCommonAnnotatedSecurityKey` to `CommonAnnotatedSecurityKey` and mark this inlined `Microsoft.Security.Utilities` class as internal.
- BUG: `IdentifiableScan` now properly flows `RegexPattern.RotationPeriod` to `Detection` instances. `Detection.RotationPeriod` previously always retained `default` as a value.
- BUG: `IdentifiableScan` now properly flows `RegexPattern.DetectionMetadata` to `Detection` instances. `Detection.DetectionMetadata` was previously hard-coded as `DetectionMetadata.HighEntropy`.
- NEW: Sort properties by name in GeneratedRegexPatterns/*.json.
- NEW: Add `RegexPattern.Label` and `Detection.Label` properties that comprise a readable description of a secret kind, e.g., `an Azure Functions access key`.
- NEW: Add `Detections.Format` helper to return user-facing strings such as `'...444444' is a NuGet API key. The correlating id for this detection is 3wsjgo3hBjSPHdIc2Td1.`.
- NEW: Add `Detections.TruncateSecret` helper to return truncated secrets of specified length.
- NEW: Provide deterministic ordering of properties in GeneratedRegexPatterns/*.json via `DataMember` attributes.
- PRF: Remove unnecessary and expensive recomputation of `RegexPatter.Pattern`, `RegexPattern.Signatures`, and `IdentifiableKey.ChecksumSeeds` on every property access.
- RRR: Rename `CommonAnnotatedSecurityKey` to `UnclassifiedLegacyCommonAnnotatedSecurityKey`.
- RRR: Rename `GenericJwt` to `UnclassifiedJwt`.
- RRR: Rename `AzureMessageLegacyCredentials` to `AzureMessagingLegacyCredentials`.

# 1.16.0 - 03/05/2025
- BRK: Eliminate `SEC000/101.Unclassified32CharacterString` as noisy and not useful.
- BRK: Rename `SEC101/102.AdoPat` friendly name to `AdoLegacyPat`.
- BRK: `IdentifiableScan` no longer supports stream input. The following API are removed. Use `IdentifiableScan.DetectSecrets(string)`.
  -  `IdentifiableScan.DetectSecrets(Stream)`
  -  `IdentifiableScan.Start`
  -  `IdentifiableScan.Scan`
  -  `IdentifiableScan.PossibleMatches`
  -  `IdentifiableScan.GetPossibleMatchRange`
  -  `IdentifiableScan.CheckPossibleMatchRange`
- PRF: `IdentifiableScan` did not use high-performance scanning techniques for `SEC101/178.AzureIotHubIdentifiableKey` and `SEC101/200.CommonAnnotatedSecurityKey`. A bug triggered fallback to slower scanning due to incorrect signatures being used.
- PRF: `IdentifiableScan` now implements high-performance scanning techniques in managed code. The performance has been found to be significantly better than the prior implementation via rust interop. This also reduces the size of the NuGet package size by a factor of 34 from 6.8 MB to 200 KB and adds support for non x86/x64 CPUs and non-Windows OSes.
- BUG: Correct `SEC000/002.Unclassified16ByteHexadecimalString` id and rule name  on calling `GetMatchIdAndName` (where `SEC000/001.Unclassified64ByteBase64String` was returned incorrectly before).
- BUG: Resolve `System.FormatException: The input is not a valid Base-46 string` errors calling `SEC101/102.AdoPat.GetMatchIdAndName` by swallowing correct exception kind `ArgumentException` in `IsChecksumValid` helper.
- BUG: `?P<name>` is now used throughout for named captures as this is required currently for RE2 compatibility.

# 1.15.0 - 03/03/2025
- BRK: Regular expression syntax has been standardized in JSON to conform to how the overwhelming majority of patterns were already defined.
  - `refine` is used now used throughout as the name of the capture group used to isolate an actual find from the full expression that also matches delimiting characters. `secret` was previously used in some instances.
  - `?<name>` is now used throughout for named captures. '?P<name>' was previously used in some instances. This may require replacing '?<' with '?P<' if using a regex engine that only accepts the '?P<name>' syntax.
  - Impacted rules:
      - `SEC101/104.AzureCosmosDBLegacyCredentials`
      - `SEC101/105.AzureMessagingLegacyCredentials`
      - `SEC101/110.AzureDatabricksPat`
      - `SEC101/200.CommonAnnotatedSecurityKey`
      - `SEC101/565.SecretScanningSampleToken`
- BRK: `CachedDotNetRegexEngine`will no longer accept `(?P<name>)` syntax. This is only relevant if it is used with patterns other than those distributed with this library.
- BRK: `IdentifiableSecrets.ComputeDerivedCommonAnnotatedKey` now exclusively throws `System.ArgumentException` for invalid key inputs (no longer raising `System.FormatException: The input is not a valid Base-46 string` for invalid data).
- BUG: `SEC101/200.CommonAnnotatedSecurityKey` and `SEC101/565.SecretScanningSampleToken` considered non-alphanumeric delimiter preceding secret to be part of the match.
- BUG  `SEC101/061.LooseOAuth2BearerToken` had incorrect signatures, causing no matches to be found unless the input happened to also contain `sig=` or `ret=`.
- BUG: Resolve `System.FormatException: The input is not a valid Base-46 string` errors calling `IdentifiableSecrets.ValidateChecksum` with invalid base64. The API now returns `false` in this case.
- BUG: Resolve 'System.NullReferenceException` on calling `RegexPattern.GetMatchMoniker` when its internal call to `GetMatchIdAndName` return null. A null return from `GetMatchIdAndName` is an expected value that indicates post-processing has determined there is no actual match.
- BUG: Resolve `System.FormatException: The input is not a valid Base-46 string` errors calling `SEC101/102.AdoPat.GetMatchIdAndName` with invalid base64. The API now returns null in this case (the standard behavior when post-processing does not detect a match).
 
# 1.14.0 - 02/25/2025
- RUL: Add `DAT101/001.GuidValue` detection as part of a new DAT101 detection series which helps classify non-sensitive data.
- RUL: Add `DAT101/002.IPv4` non-sensitive data classification.
- RUL: Add `DAT101/003.IPv6` non-sensitive data classification.
- RUL: Add `DAT101/004.Integer` non-sensitive data classification.
- RUL: Add `DAT101/005.Float` non-sensitive data classification.
- RUL: Add `SEC101/055.Pkcs12CertificatePrivateKeyBundle` detection. This is currently solely regex based and does not yet guarantee fully-formed PKCS #12.
- BRK: .NET 6.0 and 7.0 are no longer supported as they have reached end-of-life. Use a [supported version version of .NET](https://dotnet.microsoft.com/en-us/platform/support/policy/dotnet-core).
- BRK: .NET Framework 4.5.1 through 4.6.0 are no longer supported. Use a version of .NET Framework version that supports [.NET Standard 2.0](https://learn.microsoft.com/en-us/dotnet/standard/net-standard?tabs=net-standard-2-0): NET 4.6.1 or greater with .NET 4.7.2 or greater strongly recommended. Note that there are no supported versions of Windows that have a version of .NET Framework that would be affected by this change at runtime, but build changes may be required.

# 1.13.0 - 02/05/2025
- FNS: Eliminate false negatives resulting from incorrectly specifying `=` as a delimiting character in the core 'identifiable' rules. This broke simple patterns such as `myKey=an_actual_key`.
- FNS: Eliminate false negatives resulting from improper use of the `-` character in regexes (where it was interpreted as a range operator not a literal).,
- BUG: `IdentifiableSecrets.TryValidateCommonAnnotatedKey(byte[], string)` did not validate signature argument to be be exactly 4 characters long, beginning with a letter, entirely alphanumeric, and either entirely uppercase or entirely lowercase. 
- BUG: `IdentifiableSecrets.TryValidateCommonAnnotatedKey` (all overloads)  did not check that the key had the given signature and would return true for any valid key.
- BUG: `IdentifiableSecrets.(Try)ValidateBase64Key`, when given a backwards-compatible `CommonAnnotatedKey`, did not check that the key had the given signature.
- BUG: `IdentifiableSecrets.(Try)ValidateBase64Key` failed on .NET 8 with `System.NotSupportedException: The specified pattern with RegexOptions.NonBacktracking could result in an automata as large as 'NNNN' nodes, which is larger than the configured limit of '1000'.` This was due to using a regex with a quantifier that was too large, and fixed by removing the regex entirely.
- PRF: `IdentifiableSecrets.(Try)ValidateBase64Key` is much faster now as it no longer generates nor uses regular expressions.

# 1.12.0 - 01/06/2025
- BRK: Derived keys and hashed data are no longer supported. The following API are removed:
  - `IdentifiableSecrets.CommonAnnotatedDerivedKeySignature`
  - `IdentifiableSecrets.CommonAnnotatedHashedDataSignature`
  - `IdentifiableSecrets.ComputeDerivedCommonAnnotatedKey`
  - `IdentifiableSecrets.ComputeDerivedIdentifiableKey`
  - `IdentifiableSecrets.ComputeCommonAnnotatedHash`

# 1.11.0 - 01/02/2025
- NEW: Expose `SecretLiteral.Value` as public data.
- FPS: Update `SEC101/127.UrlCredentials` regex to require a word break before the `ftp` or `http` schema rendering.

# 1.10.0 - 01/02/2025
- BRK: Update `SEC101/127.UrlCredentials` match refinement to include both the account name and password. This is a breaking change as the correlating id will differ.
- BUG: Merge multiple calls to `DateTime.UtcNow` in `GenerateCommonAnnotatedKey`, forcing year and month to agree. Add overload to provide an arbitrary allocation time, with bound checks (year 2024 to 2085).
- BUG: Mark `SecretMasker(SecretMasker)` copy contructor as protected to make it callable by derived classes.
- BUG: Mark `SecretMasker.Clone` as public virtual, to make it overridable by derived classes.
- BUG: Update `SEC101/127.UrlCredentials` visibility to public to make it independently creatable.
- BUG: Mark `SecretMasker.LiteralEncoders`, `SecretMasker.EncodedSecretLiterals` and `SecretMasker.ExplicitlyAddedSecretLiterals` as public.
- BUG: Update `SEC101/154.AzureCacheForRedisIdentifiableKey` test example production to call base class (which generates test keys consisting of repeated characters in the randomized component).
- BUG: Short-circuit `SecretMasker.DetectSecret(string)` operation if there are no configured regexes, encoded, or explicitly added secret literals.
- FPS: Update `SEC101/127.UrlCredentials` regex to not fire on use of colon within URL path component.
- FNS: Update `SEC101/127.UrlCredentials` regex to detect ftp(s) credentials.

# 1.9.1 - 11/18/2024
- DEP: Removed dependency of the `base-62` crate in the Rust codebase, since it depended on the `failure` crate which has a known [vulnerability](https://github.com/advisories/GHSA-jq66-xh47-j9f3).
- BUG: Fix unhandled exception raised by `CommonAnnotatedKey.TryCreate(string, out CommonAnnotatedKey)` when passed non-CASK secrets of length < 80.
- BUG: Correct `AzureEventGridIdentifiableKey` rule id from `SEC101/190` to `SEC101/199` to be synced with source of the rule.
- BUG: Update `NuGetApiKey` rule id to `SEC101/031` to be synced with source of the rule.

# 1.8.0 - 09/16/2024
- BUG: Mark `SEC000/000.Unclassified32ByteBase64String`, `SEC000/001.Unclassified64ByteBase64String`, `SEC101/101.AadClientAppLegacyCredentials`, `SEC000/001.Unclassified64ByteBase64String` as `DetectionMetadata.LowConfidence`.
- BUG: Mark `SEC101/109.AzureContainerRegistryLegacyKey` as `DetectionMetadata.MediumConfidence`.
- BUG: Mark `SEC101/030.NuGetApiKey`, `SEC101/105.AzureMessageLegacyCredentials`, `SEC101/110.AzureDatabricksPat`,`SEC101/050.NpmAuthorKey`,`SEC101/565.SecretScanningSampleToken` as `DetectionMetadata.HighConfidence`.
- BUG: Make round-tripping of common annotated security keys through base64 encoding/decoding more robust. We previously emitted illegal ending base64 characters (when appending base62 encoded checksums).
- BUG: Correct `IdentifiableSecrets` `ComputeDerivedCommonAnnotatedKey` and `ComputeCommonAnnotatedHash` helpers to preserve all randomized byte input entropy by encoding and decoding this data as base64.
- NEW: Add `CommonAnnotatedKey` `ChecksumBytes` and `ChecksumBytesIndex` convenience methods for retrieving key checksum data.
- PRF: Enable scan pre-filtering by declaring `.servicebus` as `SEC101/105.AzureMessageLegacyCredentials` signature.

# 1.7.0 - 09/10/2024
- BRK: Rename `StandardCommonAnnotatedKeySize` to `StandardEncodedCommonAnnotatedKeySize` and `LongFormCommonAnnotatedKeySize` to `LongFormEncodedCommonAnnotatedKeySize` to distinguish these from const values for key lengths in bytes.
- BUG: Correct `CommonAnnotatedKeyRegexPattern` to detect keys (as denoted by `H` in the platform signature) derived from hashing data with CASK keys or arbitrary secrets.
- BUG: Fix issue in low-level `GenerateCommonAnnotatedTestKey` helper in which key kind signature was hard-coded for `D` (derived) for both derived and hashed keys (which should be denoted by `H`).
- NEW: Add `ComputeCommonAnnotatedHash` to generate annotated fingerprints from arbitrary strings.
- NEW: Add `CommonAnnotatedDerivedKeySignature` and `CommonAnnotatedHashedDataSignature` to denote these generated key variations.
- NEW: Update key generation to use Base62 for all encoded checksums (including primary keys). As a result, all test keys (in which the randomized component is a common character) will be valid (because we no longer will generate special characters in the computed checksum).
- NEW: Add `longForm` argument to `ComputeDerivedCommonAnnotatedKey` and `ComputeCommonAnnotatedHash` to support backwards-compatible, full 64-byte encoded forms of these keys.
- NEW: Provide `ComputeDerivedCommonAnnotatedKey` and `ComputeCommonAnnotatedHash` overloads that accept an arbitrary secret (and which allow platform and provider data to be explicitly specified).

# 1.6.0 - 08/09/2024
- NEW: Provide `StandardCommonAnnotatedKeySizeInBytes` and `LongFormCommonAnnotatedKeySizeInBytes` constants (63 and 64, respectively).
- NEW: `TryValidateCommonAnnotatedKey(byte[], string)` to facilitate working with keys as byte arrays.
- NEW: `ComputeDerivedCommonAnnotatedKey(string, byte[])` to facilitate working with keys as byte arrays.
- NEW: `GenerateCommonAnnotatedKeyBytes(bool, byte[], byte[], bool, char?)` to facilitate working with keys as byte arrays.
- NEW: Change `ComputeDerivedCommonAnnotatedKey(string, string)` `textToHash` parameter name to `derivationInput` to better reflect its purpose.
- NEW: Add preliminary notion of confidence levels.
- BUG: Move `AadClientAppLegacyCredentials34` out of `HighConfidenceMicrosoftSecurityModels` as a noisy check.

# 1.5.2 - 07/05/2024
- NEW: Added an initial secret redaction capability to the Rust package.

# 1.5.1 - 06/27/2024
- DEP: Rust packages now depend on `msvc_spectre_libs` to link Spectre-mitigated libraries for `msvc` targets.
- NEW: Rust packages now support common annotated security key generation and validation, with semantics equivalent to C# version.

# 1.5.0 - 06/18/2024
- RUL: Add `SEC101/061.LooseOAuth2BearerToken` detection.
- DEP: Added support for net451 in `Microsoft.Security.Utilities.Core` for backward compatibility.
- BRK: Remove `SEC101/109.AzureContainerRegistryLegacyKey` as it is too anonymous for standalone secret detection.
- BUG: Resolve `System.ArgumentOutOfRangeException: Index was out of range` and `System.FormatException: The input is not a valid Base-46 string` errors calling `IdentifiableSecrets.GenerateCommonAnnotatedTestKey(ulong, string, bool, byte[], byte[], bool, char?)`. These exceptions originated in multithreading issues in `Base62.EncodingExtensions.ToBase62(this string)`.
- BUG: Fix the logic in `CommonAnnotatedSecurityKey.GenerateTruePositiveExamples()` to handle invalid test key characters, and to properly break out of the testing loop.
- FNS: Added `SEC101/200.CommonAnnotatedSecurityKey` to `WellKnownPatterns.HighConfidenceMicrosoftSecurityModels`.
- NEW: Add `DetectionMetadata.LowConfidence` and `Detection.MediumConfidence` designations.
- PRF: Eliminate instantiation of `RandomNumberGenerator` object on every key allocation.
- FNS: Add `UrlCredentials` to `WellKnownPatterns.UnclassifiedPotentialSecurityKeys`.
- FNS: Add `Unclassified32CharacterString` to `WellKnownPatterns.UnclassifiedPotentialSecurityKeys`. This rule locates some legacy AAD app passwords as well as legacy Azure container registry keys. 
 
# 1.4.25 - 06/04/2024
- BUG: Bring `IdentifiableScan` into precise equivalence with other maskers, e.g., `Detection.RedactionToken` is now in alignment.
- NEW: Provide hybrid capability to run high-performance detections in `IdentifiableScan` and fall back to other masker as required.

# 1.4.24 - 06/03/2024
- RUL: Add `SEC101/060.LooseSasSecret` detection.
- RUL: Add `SEC101/528.GenericJwt` detection.
- BRK: Rename `WellknownPatterns.HighConfidenceSecurityModels` to `WellknownPatterns.PreciselyClassifiedSecurityKeys`.
- BRK: Rename `WellknownPatterns.LowConfidencePotentialSecurityKeys` to `WellknownPatterns.UnclassifiedPotentialSecurityKeys`.
- BRK: Rename `RegexPattern.GenerateTestExamples` to `RegexPattern.GenerateTruePositiveExamples` (and add matching method for false positive examples).
- BRK: Add `longForm` argument to `IdentifiableSecrets.GenerateCommonAnnotatedKey`, to produce the optional full 64-byte form (which includes the full 4-byte Marvin checksum).
- BRK: Coalesce `AadClientAppIdentifiableCredentialsCurrent` and `AadClientAppIdentifiableCredentialsPrevious` into a single `AadClientAppIdentifiableCredentials` check.
- BRK: Rename `IIdentifiableKey.SniffLiterals` to `IIdentifiableKey.Signatures` to precisely reflect their purpose to signify fixed signatures in keys.
- BUG: Make `microsoft_security_utilities_core` Rust module public. The module cannot be consumed otherwise.
- BUG: Update `IdentifiableScan` to post-process finds (e.g., with checksum validation) to eliminate false positives.
- BUG: Correct `AzureCosmosDBIdentifiableKey` rule id to `SEC101/160` (previously incorrectly listed as `SEC101/163`).
- BUG: Correct length of `SEC101/166.AzureSearchIdentifiableQueryKey` and `SEC101/167.AzureSearchIdentifiableAdminKey` rules to 39 bytes and properly mark it as `DetectionMetadata.Identifiable`.
- BUG: Remove `/AM7` signature + check from rust code.
- NEW: Create distinct `Detection.CrossCompanyCorrelatingId` property.
- BUG: Harden `IdentifiableSecrets.TryValidateCommonAnnotatedKey` for a variety of invalid inputs.
- BUG: Correct `SEC101/170.AzureMLWebServiceClassicIdentifiableKey` signature to `+AMC`.
- FPS: Correct `SEC101/166.AzureSearchIdentifiableQueryKey` and `SEC101/167.AzureSearchIdentifiableAdminKey` regex to disallow special characters in checksum region.

# 1.4.22 - 05/21/2024
- BUG: Fix `IdentifiableSecrets.ComputeDerivedSymmetricKey` and `IdentifiableSecrets.ComputeDerivedIdentifiableKey` to properly initialize the `HMACSHA256` algorithm with the cask/identifiable secret.

# 1.4.21 - 05/21/2024
- BRK: Rename `IdentifiableSecrets.ComputeDerivedSymmetricKey` to `ComputeDerivedIdentifiableKey`.
- BRK: Update `IdentifiableSecrets.ComputeDerivedIdentifiableKey` to accept an alternate checksum seed for constructing the derived key.
- NEW: Add `CommonAnnotatedSecret` key class for next-generation identifiable secrets.
- NEW: Add `Identifiable.ComputeDerivedCommonAnnotatedKey` to generate keys derived from common annotated secrets.

# 1.4.20 - 05/16/2024
- RUL: Add `SEC101/199.AzureEventGridIdentifiableKey` detection.
- BRK: Add `ComputeHash32(byte[], ulong, int, int)` helper to bring .NET framework and .NET core APIs into alignment.
- BRK: Return value of `ISecretMaskerDetectSecrets(string)` is `IEnumerable<Detection>` (not `ICollection`) for best yield iterator compatibility.
- BUG: Honor `url-safe` option in key `GenerateCommand` to produce URL-safe base64-encoded patterns.
- NEW: Update `SEC101/158.AzureFunctionIdentifiableKey` and `SEC101/176.AzureContainerRegistryIdentifiableKey` to derive from `IdentifiableKey` base.
- NEW: Implement preliminary high-performance `IdentifiableScan` engine that consume Rust library for detections.

# 1.4.19 - 05/10/2024
- BRK: Eliminate `Identifiable.TryValidateCommonAnnotatedKey` `checksum` and `customerManagedKey` parameters. Checksums now not configurable for HIS v2.
- BRK: Eliminate `Identifiable.GenerateCommonAnnotated[Test]Key` `checksum` parameter.
- NEW: Add `IIdentifiableKey.EncodeForUrl` property for keys with URL-safe encodings. Also adds `IdentifiableKey` base class for shared 32-bit and 64-bit logic.
- NEW: Update `GenerateTestExamples` for standard keys to produce keys that are obviously test patterns due to character repetition, e.g., `cccccccccccccccccccccccccccccccccTESTCi1lAI=`.
- FNS: Correct length for `SEC101/166.AzureSearchIdentifiableQueryKey` and `SEC101/167.AzureSearchIdentifiableAdminKey`.

# 1.4.18 - 05/10/2024
- NEW: Add `IdentifiableSecrets.ComputeHisV1ChecksumSeed` to derive checksum seeds from versioned string literals, e.g., `ReadKey0`.

# 1.4.17 - 05/05/2024
- PRF: Remove `SHA256` instance creation from `RegexPattern.GenerateCrossCompanyCorrelatingId` to avoid expensive object initialization costs.
- PRF: Add `RegexOption.NonBacktracking` as a default option when available to improve .NET regex engine performance.
- PRF: Add some preliminary benchmarks to solution.

## 1.4.16 - 04/30/2024
- BRK: Update common annotated security key format with new requirements. The format is still not fixed.
- NEW: Make `SecurityMasker.AddPatterns` public.

## 1.4.15 - 04/16/2024
- NEW: Implement `IdentifiableSecrets.ComputeDerivedSymmetricKey` to generate identifiable derived keys from arbitrary identifiable secrets.

## 1.4.14 - 04/16/2024
## 1.4.13 - 04/09/2024

## 1.4.12 - 04/09/2024
- RUL: Add `SEC000/000.Unclassified32ByteBase64String` detection.
- RUL: Add `SEC000/001.Unclassified64ByteBase64String` detection.
- RUL: Add `SEC000/002.Unclassified16ByteHexadecimalString` detection.
- RUL: Add `SEC101/105.AzureMessagingLegactyCredentials` detection.
- RUL: Add `SEC101/110.AzureDatabricksPat` detection.

## 1.4.11 - 04/08/2024
- RUL: Add `SEC101/101.AadClientAppLegacyCredentials` detection.
- RUL: Add `SEC101/565.SecretScanningSampleToken` detection.

## 1.4.10 - 04/08/2024
- RUL: Add `SEC101/102.AdoPat` detection.
- RUL: Add `SEC101/104.AzureCosmosDBLegacyCredentials` detection.
- RUL: Add `SEC101/106.AzureStorageAccountLegacyCredentials` detection.
- RUL: Add `SEC101/154.AzireCacheForRedisIdentifiableKey` detection.
- RUL: Add `SEC101/171.AzureServiceBusIdentifiableKey` detection.
- RUL: Add `SEC101/172.AzureEventHubIdentifiableKey` detection.
- RUL: Add `SEC101/173.AzureRelayIdentifiableKey` detection.

## 1.4.9 - 04/03/2024
## 1.4.8 - 04/02/2024
## 1.4.7 - 04/02/2024
## 1.4.6 - 03/20/2024
## 1.4.5 - 03/19/2024
## 1.4.4 - 03/18/2024
## 1.4.3 - 03/13/2024

## 1.4.2 - 03/13/2024
- RUL: Add `SEC101/127.UrlCredentials` detection.
- RUL: Add `SEC101/031.NuGetApiKey` detection.
- RUL: Add `SEC101/152.AzureStorageAccountIdentifiableKey` detection.
- RUL: Add `SEC101/156.AadClientAppSecret` detection.
- RUL: Add `SEC101/158.AzureFunctionIdentifiableKey` detection.
- RUL: Add `SEC101/160.AzureCosmosDbIdentifiableKey` detection.
- RUL: Add `SEC101/163.AzureBatchIdentifiableKey` detection.
- RUL: Add `SEC101/166.AzureSearchIdentifiableQueryKey` detection.
- RUL: Add `SEC101/170.AzureMLWebServiceClassicIdentifiableKey` detection.
- RUL: Add `SEC101/171.AzureServiceBusIdentifiableKey` detection.
- RUL: Add `SEC101/172.AzureEventHubIdentifiableKey` detection.
- RUL: Add `SEC101/173.AzureRelayIdentifiableKey` detection.
- RUL: Add `SEC101/176.AzureContainerRegistryIdentifiableKey` detection.
- RUL: Add `SEC101/178.AzureIotHubIdentifiableKey` detection.
- RUL: Add `SEC101/179.AzureIotDeviceProvisioningIdentifiableKey` detection.
- RUL: Add `SEC101/180.AzureIotDeviceIdentifiableKey` detection.
- RUL: Add `SEC101/181.AzureApimIdentifiableDirectManagementKey` detection.
- RUL: Add `SEC101/182.AzureApimIdentifiableSubscriptionKey` detection.
- RUL: Add `SEC101/183.AzureApimIdentifiableGatewayKey` detection.
- RUL: Add `SEC101/184.AzureApimIdentifiableRepositoryKey` detection.<|MERGE_RESOLUTION|>--- conflicted
+++ resolved
@@ -22,11 +22,7 @@
 - BRK: `WellKnownRegexPatterns.*` properties are now of stronger type`IReadOnlyList<RegexPattern>` instead of `IEnumerable<RegexPattern>`.
 - BRK: `SecretMasker.SyncObject` is now a read-only property instead of a public mutable field.
 - NEW: `SecretMasker` is now capable of finding identifiable keys without relying on delimiting characters`.
-<<<<<<< HEAD
-- NEW: Add `RegexPattern.CreatedVersion` and `RegexPattern.LastUpdatedVersion` to track version of rule introduction and last update to rule logic. There versions are emitted to generated rules JSON metadata files.
-=======
 - NEW: Add `RegexPattern.CreatedVersion` and `RegexPattern.LastUpdatedVersion` to track version of rule introduction and last update to rule logic. These versions are emitted to generated rules JSON metadata files.
->>>>>>> 2f3167ca
 - PRF: Add high-performance scanning for additional patterns: `SEC101/031.NuGetApiKey`, `SEC101/050.NpmAuthorKey`, `SEC101/110.AzureDatabricksPat`, and `SEC101/565.SecretScanningSampleToken`.
 - PRF: Fewer intermediate allocations are performed by `SecretMasker.MaskSecrets`.
 - FPS: Prevent `SEC101/105.AzureMessagingLegacyCredentials` from firing on non-legacy keys.
