--- conflicted
+++ resolved
@@ -16,10 +16,6 @@
 - BRK, NEW: `SecretMasker.MaskSecrets` and `ISecretMasker.DetectSecrets` now accept an `Action<Detection>` callback (with a default value of `null`) to receive detections that result from the operation. This is binary-breaking only for `SecretMasker` callers and source-breaking as well for `ISecretMasker` implementations.
 - BRK: `Detection` is now sealed and immutable. All property setters and the copy constructor are removed.
 - BRK: `Detection`  no longer overrides `Equals` and `GetHashCode` nor implements `IEquatable<Detection>`. `Detection.Equals` and `Detection.GetHashCode` will therefore now be based on reference equality.
-<<<<<<< HEAD
-- BRK: Delete obsoleted `Azure32ByteIdentifiableKeys` and `Azure64ByteIdentifiableKeys` classes. All analysis in these classes is rendered as explicit checks elsewhere.
-- NEW: Add `RegexPattern.CreatedVersion` and `RegexPattern.LastUpdatedVersion` to track version of rule introduction and last update to rule logic. This change has the result of emitting this information to the generated rules JSON metadata files.
-=======
 - BRK, PRF: `IdentifiableScan` has been removed and its functionality has been merged into `SecretMasker` which now scans the patterns it's given as fast as possible, which will be significantly faster for identifiable key patterns.
 - BRK: `SecretMasker.Clone` has been removed.
 - BRK: `WellKnownRegexPatterns.*Iterator` methods have been removed. Use the corresponding `WellKnownPatterns.*` properties instead.
@@ -27,7 +23,8 @@
 - BRK: `SecretMasker.SyncObject` is now a read-only property instead of a public mutable field.
 - NEW: `SecretMasker` is now capable of finding identifiable keys without relying on delimiting characters`.
 - PRF: Add high-performance scanning for additional patterns: `SEC101/031.NuGetApiKey`, `SEC101/050.NpmAuthorKey`, `SEC101/110.AzureDatabricksPat`, and `SEC101/565.SecretScanningSampleToken`.
->>>>>>> fa25b553
+- BRK: Delete obsoleted `Azure32ByteIdentifiableKeys` and `Azure64ByteIdentifiableKeys` classes. All analysis in these classes is rendered as explicit checks elsewhere.
+- NEW: Add `RegexPattern.CreatedVersion` and `RegexPattern.LastUpdatedVersion` to track version of rule introduction and last update to rule logic. This change has the result of emitting this information to the generated rules JSON metadata files.
 - PRF: Fewer intermediate allocations are performed by `SecretMasker.MaskSecrets`.
 - FPS: Prevent `SEC101/105.AzureMessagingLegacyCredentials` from firing on non-legacy keys.
 
