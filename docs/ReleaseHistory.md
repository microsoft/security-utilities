--- conflicted
+++ resolved
@@ -10,13 +10,9 @@
 - FPS => False positive reduction in static analysis.
 - FNS => Flase negative reduction in static analysis.
 
-<<<<<<< HEAD
-# 1.4.23 - UNRELEASED
-- BUG: Update `CommonAnnotatedKey` private fields `bytes` and `base64Key` to properties with private setter, so their values can be accessed by derived classes.
-=======
 # UNRELEASED
 - BUG: Correct `AzureCosmosDBIdentifiableKey` rule id to `SEC101/160` (previously incorrectly listed as `SEC101/163`).
->>>>>>> 7de45c0c
+- BUG: Update `CommonAnnotatedKey` private fields `bytes` and `base64Key` to properties with private setter, so their values can be accessed by derived classes.
 
 # 1.4.22 - 05/21/2024
 - BUG: Fix `IdentifiableSecrets.ComputeDerivedSymmetricKey` and `IdentifiableSecrets.ComputeDerivedIdentifiableKey` to properly initialize the `HMACSHA256` algorithm with the cask/identifiable secret.
