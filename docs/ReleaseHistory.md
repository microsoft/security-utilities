--- conflicted
+++ resolved
@@ -11,14 +11,6 @@
 - FPS => False positive reduction in static analysis.
 - FNS => False negative reduction in static analysis.
 
-<<<<<<< HEAD
-# 1.16.0 - 03/04/2025
-- BRK: Eliminate `SEC000/101.Unclassified32CharacterString` as noisy and not useful.
-- BRK: Rename `SEC101/102.AdoPat` friendly name to `AdoLegacyPat`.
-- BUG: Correct `SEC000/002.Unclassified16ByteHexadecimalString` id and rule name  on calling `GetMatchIdAndName` (where `SEC000/001.Unclassified64ByteBase64String` was returned incorrectly before).
-- BUG: Resolve `System.FormatException: The input is not a valid Base-46 string` errors calling `SEC101/102.AdoPat.GetMatchIdAndName` by swallowing correct exception kind `ArgumentException` in `IsChecksumValid` helper.
-- BUG: `?P<name>` is now used throughout for named captures as this is required currently for RE2 compatibility. This reverts a clean-up in this area (that broke RE2) in 1.15.0.
-=======
 # UNRELEASED
 
 - BRK: `IdentifiableScan` no longer supports stream input. The following API are removed. Use `IdentifiableScan.DetectSecrets(string)`.
@@ -30,7 +22,13 @@
   -  `IdentifiableScan.CheckPossibleMatchRange`
 - PRF: `IdentifiableScan` did not use high-performance scanning techniques for `SEC101/178.AzureIotHubIdentifiableKey` and `SEC101/200.CommonAnnotatedSecurityKey`. A bug triggered fallback to slower scanning due to incorrect signatures being used.
 - PRF: `IdentifiableScan` now implements high-performance scanning techniques in managed code. The performance has been found to be significantly better than the prior implementation via rust interop. This also reduces the size of the NuGet package size by a factor of 34 from 6.8 MB to 200 KB and adds support for non x86/x64 CPUs and non-Windows OSes.
->>>>>>> 4e6c2f7e
+
+# 1.16.0 - 03/04/2025
+- BRK: Eliminate `SEC000/101.Unclassified32CharacterString` as noisy and not useful.
+- BRK: Rename `SEC101/102.AdoPat` friendly name to `AdoLegacyPat`.
+- BUG: Correct `SEC000/002.Unclassified16ByteHexadecimalString` id and rule name  on calling `GetMatchIdAndName` (where `SEC000/001.Unclassified64ByteBase64String` was returned incorrectly before).
+- BUG: Resolve `System.FormatException: The input is not a valid Base-46 string` errors calling `SEC101/102.AdoPat.GetMatchIdAndName` by swallowing correct exception kind `ArgumentException` in `IsChecksumValid` helper.
+- BUG: `?P<name>` is now used throughout for named captures as this is required currently for RE2 compatibility. This reverts a clean-up in this area (that broke RE2) in 1.15.0.
 
 # 1.15.0 - 03/03/2025
 - BRK: Regular expression syntax has been standardized in JSON to conform to how the overwhelming majority of patterns were already defined.
