--- conflicted
+++ resolved
@@ -12,16 +12,13 @@
 - FNS => False negative reduction in static analysis.
 
 # UNRELEASED
-<<<<<<< HEAD
+- BUG: Merge multiple calls to `DateTime.UtcNow` in `GenerateCommonAnnotatedKey`, forcing year and month to agree. Add overload to provide an arbitrary allocation time, with bound checks (year 2024 to 2085).
 - BUG: Mark `SecretMasker(SecretMasker)` copy contructor as protected to make it callable by derived classes.
 - BUG: Mark `SecretMasker.Clone` as public virtual, to make it overridable by derived classes.
 - BUG: Update `SEC101/127.UrlCredentials` visibility to public to make it independently creatable.
 - BUG: Update `SEC101/154.AzureCacheForRedisIdentifiableKey` test example production to call base class (which generates test keys consisting of repeated characters in the randomized component).
 - BUG: Short-circuit `SecretMasker.DetectSecret(string)` operation if there are no configured regexes, encoded, or explicitly added secret literals.
 - FNS: Update `SEC101/127` regex to detect ftp(s) credentials.
-=======
-- BUG: Merge multiple calls to `DateTime.UtcNow` in `GenerateCommonAnnotatedKey`, forcing year and month to agree. Add overload to provide an arbitrary allocation time, with bound checks (year 2024 to 2085).
->>>>>>> 801cae0e
 
 # 1.9.1 - 11/18/2024
 - DEP: Removed dependency of the `base-62` crate in the Rust codebase, since it depended on the `failure` crate which has a known [vulnerability](https://github.com/advisories/GHSA-jq66-xh47-j9f3).
