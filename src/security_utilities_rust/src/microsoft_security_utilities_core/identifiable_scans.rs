--- conflicted
+++ resolved
@@ -696,20 +696,11 @@
                 b'A',
                 80,
                 88,
-<<<<<<< HEAD
                 match_bytes));
 
         clone.defs.push(
             ScanDefinition::new(
                 "SEC101/181",
-=======
-                nop_bytes));
-
-        clone.defs.push(
-            ScanDefinition::new(
-                ScanMatchType::His64Utf8,
-                ScanMatchType::His64Utf16,
->>>>>>> 53781692
                 b"APIM",
                 b'A',
                 80,
@@ -1202,12 +1193,9 @@
             "aaaaaaaaaaaaaaaaaaaaaaaaaaaaaaaaaaaaaaaaaaaaaaaaaaaaaaaaaaaaaaaaaaaaaaaaaaaa+ABa13FZVQ==",
             "aaaaaaaaaaaaaaaaaaaaaaaaaaaaaaaaaaaaaaaaaaaaaaaaaaaaaaaaaaaaaaaaaaaaaaaaaaaa+ABa13FZVQ=="));
         cases.push(Case::new(
-<<<<<<< HEAD
-=======
             "aaaaaaaaaaaaaaaaaaaaaaaaaaaaaaaaaaaaaaaaaaaaaaaaaaaaaaaaaaaaaaaaaaaaaaaaaaaa+AMCFNqWyA==ZZZZ",
             "aaaaaaaaaaaaaaaaaaaaaaaaaaaaaaaaaaaaaaaaaaaaaaaaaaaaaaaaaaaaaaaaaaaaaaaaaaaa+AMCFNqWyA=="));
         cases.push(Case::new(
->>>>>>> 53781692
             "aaaaaaaaaaaaaaaaaaaaaaaaaaaaaaaaaaaaaaaaaaaaaaaaaaaaaaaaaaaaaaaaaaaaaaaaaaaaAPIMHbKhsQ==",
             "aaaaaaaaaaaaaaaaaaaaaaaaaaaaaaaaaaaaaaaaaaaaaaaaaaaaaaaaaaaaaaaaaaaaaaaaaaaaAPIMHbKhsQ=="));
         cases.push(Case::new(
