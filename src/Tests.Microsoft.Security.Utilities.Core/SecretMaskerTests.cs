﻿// Copyright (c) Microsoft. All rights reserved.
// Licensed under the MIT license. See LICENSE file in the project root for full license information.

using System.Collections.Generic;
using System.Diagnostics.CodeAnalysis;
using System.Linq;

using FluentAssertions;
using FluentAssertions.Execution;

using Microsoft.VisualStudio.TestTools.UnitTesting;

namespace Microsoft.Security.Utilities;

[TestClass, ExcludeFromCodeCoverage]
public class SecretMaskerTests
{
    [TestMethod]
    public void SecretMasker_PreciselyClassifiedSecurityKeys_Detections()
    {
        ValidateSecurityModelsDetections(WellKnownRegexPatterns.PreciselyClassifiedSecurityKeys,
                                         preciseClassifications: false);
    }

    [TestMethod]
    public void SecretMasker_UnclassifiedPotentialSecurityKeys_Detections()
    {
        // TODO: allowMultipleFindings due to https://github.com/microsoft/security-utilities/issues/95
        ValidateSecurityModelsDetections(WellKnownRegexPatterns.UnclassifiedPotentialSecurityKeys,
                                         preciseClassifications: false,
                                         allowAdditionalFindings: true);
    }

    [TestMethod]
    public void SecretMasker_DataClassification_Detections()
    {
        ValidateSecurityModelsDetections(WellKnownRegexPatterns.DataClassification,
                                         preciseClassifications: false);
    }

    private void ValidateSecurityModelsDetections(IEnumerable<RegexPattern> patterns, bool preciseClassifications, bool allowAdditionalFindings = false)
    {
        // These tests generate randomized values. It may be useful to
        // bump up the # of iterations on an ad hoc basis to flush
        // out non-deterministic failures (typically based on the
        // characters chosen from the secret alphabet for the pattern).
        for (int i = 0; i < 1; i++)
        {
            using var scope = new AssertionScope();

            foreach (IRegexEngine engine in new[] { RE2RegexEngine.Instance, CachedDotNetRegex.Instance, null })
            {
                foreach (bool generateCrossCompanyCorrelatingIds in new[] { true, false })
                {
                    // The high-performance engine doesn't support the imprecisely classified 
                    // models. These are currently misnamed as 'low entropy'. TBD.
                    if (engine == null && preciseClassifications)
                    {
                        continue;
                    }

                    using ISecretMasker secretMasker = engine != null
                        ? new SecretMasker(patterns, generateCrossCompanyCorrelatingIds, engine)
                        : new IdentifiableScan(patterns, generateCrossCompanyCorrelatingIds);

                    foreach (RegexPattern pattern in patterns)
                    {
                        foreach (string testExample in pattern.GenerateTruePositiveExamples())
                        {
                            string context = testExample;
                            var matches = CachedDotNetRegex.Instance.Matches(context, pattern.Pattern, captureGroup: "refine");
                            bool result = matches.Count() == 1;
                            result.Should().BeTrue(because: $"Pattern {pattern.Id} should match '{context}' exactly once");

                            string standaloneSecret = CachedDotNetRegex.Instance.Matches(context, pattern.Pattern, captureGroup: "refine").First().Value;

                            string moniker = pattern.GetMatchMoniker(standaloneSecret);

                            // 1. All generated test patterns should be detected by the masker.
                            var detections = secretMasker.DetectSecrets(context).ToList();
                            if (allowAdditionalFindings)
                            {
                                // TODO duplication in analysis has snuck in.
                                // https://github.com/microsoft/security-utilities/issues/95
                                detections = detections.Where(d => d.Moniker == moniker && context.Substring(d.Start, d.Length) == standaloneSecret).ToList();
                            }

                            detections.Count.Should().Be(1, because: $"'{context}' should result in a single '{moniker}' finding");

                            Detection detection = detections[0];
                            detection.Moniker.Should().Be(moniker);

                            // 2. All identifiable or high confidence findings should be marked as high entropy.
                            result = preciseClassifications ? detection.Metadata.HasFlag(DetectionMetadata.HighEntropy) : true;
                            result.Should().BeTrue(because: $"{moniker} finding should be classified as high entropy");

                            // 3. All high entropy secret kinds should generate a cross-company correlating id,
                            //    but only if the masker was initialized to produce them. Every low entropy model
                            //    should refuse to generate a c3id, no matter how the masker is configured.

                            string c3id = RegexPattern.GenerateCrossCompanyCorrelatingId(standaloneSecret);
                            string actualC3id = detection.CrossCompanyCorrelatingId;
                            string expectedC3id = generateCrossCompanyCorrelatingIds &&
                                                  (preciseClassifications | detection.Metadata.HasFlag(DetectionMetadata.HighEntropy))
                                                        ? c3id
                                                        : null;

                            result = object.Equals(expectedC3id, actualC3id);
                            result.Should().BeTrue(because: "C3id should be generated correctly");


                            // 4. All high entropy secret kinds should generate a fingerprint, but only
                            //    if the masker was initialized to produce them. Every low entropy model
                            //    should refuse to generate a fingerprint, no matter how the masker is configured.
                            string actualRedactionToken = detection.RedactionToken;
                            string expectedRedactionToken = generateCrossCompanyCorrelatingIds &&
                                                            (preciseClassifications | detection.Metadata.HasFlag(DetectionMetadata.HighEntropy))
                                                                ? $"{pattern.Id}:{c3id}"
                                                                : "+++";

                            result = actualRedactionToken.Equals(expectedRedactionToken);
                            result.Should().BeTrue(because: "Redaction token should be generated correctly");

                            // 5. Moniker that flows to classified secret should match the detection.
                            result = detection.Moniker.Equals(moniker);
                            result.Should().BeTrue(because: $"{moniker} finding should not be reported as {detection.Moniker} for test data {context}");
                        }
                    }
                }
            }
        }
    }

    [TestMethod]
    public void SecretMasker_HighConfidenceSecurityModels_Masking()
    {
        foreach (IRegexEngine engine in new IRegexEngine[] { RE2RegexEngine.Instance, CachedDotNetRegex.Instance })
        {
            ValidateSecurityModelsMasking(WellKnownRegexPatterns.HighConfidenceMicrosoftSecurityModels,
                                          engine,
                                          lowEntropyModels: false);
        }
    }

    [TestMethod]
    public void SecretMasker_LowConfidenceSecurityModels_Masking()
    {
        foreach (IRegexEngine engine in new IRegexEngine[] { RE2RegexEngine.Instance, CachedDotNetRegex.Instance })
        {
            ValidateSecurityModelsMasking(new[] { new LooseSasSecret() },
                                          engine,
                                          lowEntropyModels: false);
        }
    }

    private void ValidateSecurityModelsMasking(IEnumerable<RegexPattern> patterns, IRegexEngine engine, bool lowEntropyModels)

    {
        using var assertionScope = new AssertionScope();

        // These tests generate randomized values. It may be useful to
        // bump up the # of iterations on an ad hoc basis to flush
        // out non-deterministic failures (typically based on the
        // characters chosen from the secret alphabet for the pattern).
        for (int i = 0; i < 1; i++)
        {
            foreach (IRegexEngine regexEngine in new[] { RE2RegexEngine.Instance, CachedDotNetRegex.Instance })
            {
                foreach (bool generateCrossCompanyCorrelatingIds in new[] { true, false })
                {
                    using var secretMasker = new SecretMasker(patterns, generateCrossCompanyCorrelatingIds, engine);

                    foreach (var pattern in patterns)
                    {
                        if (!lowEntropyModels && !pattern.DetectionMetadata.HasFlag(DetectionMetadata.HighEntropy))
                        {
                            continue;
                        }

                        foreach (string testExample in pattern.GenerateTruePositiveExamples())
                        {
                            var detection = secretMasker.DetectSecrets(testExample).FirstOrDefault();
                            bool result = detection != null;
                            result.Should().BeTrue(because: $"'{testExample}' should contain a secret detected by at least one rule");

                            string standaloneSecret = testExample.Substring(detection.Start, detection.Length);

                            string moniker = pattern.GetMatchMoniker(standaloneSecret);

                            // 1. All generated test patterns should be detected by the masker.
                            string redacted = secretMasker.MaskSecrets(testExample);
                            result = redacted.Equals(testExample);
                            result.Should().BeFalse(because: $"'{standaloneSecret}' for '{moniker}' should be redacted from scan text");

                            // TODO: the generated examples don't distinguish the secret from surrounding context,
                            // for rules such as our connection string detecting logic. We need a future change to
                            // separate this data. For now, we skip all connection string patterns. This is a problem
                            // for masking only (and not detection) because we have no location details when masking.
                            if (pattern.Id == "SEC101/060" || testExample.Contains(";"))
                            {
                                continue;
                            }

                            string expectedRedactedValue = generateCrossCompanyCorrelatingIds
                                ? $"{pattern.Id}:{RegexPattern.GenerateCrossCompanyCorrelatingId(standaloneSecret)}"
                                : RegexPattern.FallbackRedactionToken;

                            redacted.Should().Contain(expectedRedactedValue, because: $"generate correlating ids == {generateCrossCompanyCorrelatingIds}");
                        }

                        foreach (string testExample in pattern.GenerateFalsePositiveExamples())
                        {
                            string secretValue = testExample;

                            // 1. All generated false positive test patterns should
                            //  not result in a mask operation.
                            string redacted = secretMasker.MaskSecrets(secretValue);
                            bool result = redacted.Equals(secretValue);
                            result.Should().BeTrue(because: $"'{secretValue}' for '{pattern.Id}.{pattern.Name}' should not be redacted from scan text");
                        }
                    }
                }
            }
        }
    }

    private SecretMasker InitializeTestMasker(bool generateCorrelatingIds = false)
    {
        var testSecretMasker = new SecretMasker(new[] { new UrlCredentials() },
                                                generateCorrelatingIds: generateCorrelatingIds);
        return testSecretMasker;
    }

    [TestMethod]
    public void SecretMasker_UrlNotMasked()
    {
        using var secretMasker = InitializeTestMasker();
        string input = "https://simpledomain@example.com";
        string output = secretMasker.MaskSecrets(input);

        Assert.AreEqual(input, output);

        ValidateTelemetry(secretMasker);
    }

    [TestMethod]
    public void SecretMasker_ComplexUrlNotMasked()
    {
        using var secretMasker = InitializeTestMasker();
        string input = "https://url.com:443/~user/foo=bar+42-18?what=this.is.an.example....~~many@&param=value";

        string actual = secretMasker.MaskSecrets(input);
        Assert.AreEqual(input, actual);

        ValidateTelemetry(secretMasker);
    }

    [TestMethod]
    public void SecretMasker_UrlCredentialsAreMasked()
    {
        using var secretMasker = InitializeTestMasker();
        string input = "https://user:pass@example.com";
        string expected = "https://+++@example.com";

        string actual = secretMasker.MaskSecrets(input);
        Assert.AreEqual(expected, actual);

        ValidateTelemetry(secretMasker);
    }

    [TestMethod]
    public void IsUserInfoWithSpecialCharactersMaskedCorrectly()
    {
        using var secretMasker = InitializeTestMasker();

        string input = @"https://user:pass4';.!&*()=,$-+~@example.com";
        string expected = "https://+++@example.com";
        string actual = secretMasker.MaskSecrets(input);

        Assert.AreEqual(expected, actual);
        ValidateTelemetry(secretMasker);
    }

    [TestMethod]
    public void IsUserInfoWithDigitsInNameMaskedCorrectly()
    {
        using var secretMasker = InitializeTestMasker();
        string input = @"https://username123:password@example.com";
        string expected = "https://+++@example.com";
        string actual = secretMasker.MaskSecrets(input);

        Assert.AreEqual(expected, actual);
        ValidateTelemetry(secretMasker);
    }

    [TestMethod]
    public void IsUserInfoWithLongPasswordAndNameMaskedCorrectly()
    {
        using var secretMasker = InitializeTestMasker();
        string input = @"https://username_loooooooooooooooooooooooooooooooooooooooooong:password_looooooooooooooooooooooooooooooooooooooooooooooooong@example.com";
        string expected = "https://+++@example.com";
        string actual = secretMasker.MaskSecrets(input);

        Assert.AreEqual(expected, actual);
        ValidateTelemetry(secretMasker);
    }

    [TestMethod]
    public void IsUserInfoWithEncodedCharactersInNameMaskedCorrectly()
    {
        using var secretMasker = InitializeTestMasker();
        string input = @"https://username%10%A3%F6:password123@example.com";
        string expected = "https://+++@example.com";
        string actual = secretMasker.MaskSecrets(input);

        Assert.AreEqual(expected, actual);
        ValidateTelemetry(secretMasker);
    }

    [TestMethod]
    public void IsUserInfoWithEncodedAndEscapedCharactersInNameMaskedCorrectly()
    {
        using var secretMasker = InitializeTestMasker();
        string input = @"https://username%AZP2510%AZP25A3%AZP25F6:password123@example.com";
        string expected = "https://+++@example.com";
        string actual = secretMasker.MaskSecrets(input);

        Assert.AreEqual(expected, actual);
        ValidateTelemetry(secretMasker);
    }

    [TestMethod]
    public void SecretMasker_CopyConstructor()
    {
        string id = nameof(id);
        string name = nameof(name);
        string label = "a test secret";
        // Setup masker 1
        using var secretMasker1 = new SecretMasker();
        secretMasker1.AddRegex(new RegexPattern(id, name, label, 0, "masker-1-regex-1_*"));
        secretMasker1.AddRegex(new RegexPattern(id, name, label, 0, "masker-1-regex-2_*"));
        secretMasker1.AddValue("masker-1-value-1_");
        secretMasker1.AddValue("masker-1-value-2_");
        secretMasker1.AddLiteralEncoder(x => x.Replace("_", "_masker-1-encoder-1"));
        secretMasker1.AddLiteralEncoder(x => x.Replace("_", "_masker-1-encoder-2"));

        // Copy and add to masker 2.
        var secretMasker2 = secretMasker1.Clone();
        secretMasker2.AddRegex(new RegexPattern(id, name, label, 0, "masker-2-regex-1_*"));
        secretMasker2.AddValue("masker-2-value-1_");
        secretMasker2.AddLiteralEncoder(x => x.Replace("_", "_masker-2-encoder-1"));

        // Add to masker 1.
        secretMasker1.AddRegex(new RegexPattern(id, name, label, 0, "masker-1-regex-3_*"));
        secretMasker1.AddValue("masker-1-value-3_");
        secretMasker1.AddLiteralEncoder(x => x.Replace("_", "_masker-1-encoder-3"));

        // Assert masker 1 values.
        Assert.AreEqual("+++", secretMasker1.MaskSecrets("masker-1-regex-1___")); // original regex
        Assert.AreEqual("+++", secretMasker1.MaskSecrets("masker-1-regex-2___")); // original regex
        Assert.AreEqual("+++", secretMasker1.MaskSecrets("masker-1-regex-3___")); // new regex
        Assert.AreEqual("***", secretMasker1.MaskSecrets("masker-1-value-1_")); // original value
        Assert.AreEqual("***", secretMasker1.MaskSecrets("masker-1-value-2_")); // original value
        Assert.AreEqual("***", secretMasker1.MaskSecrets("masker-1-value-3_")); // new value
        Assert.AreEqual("***", secretMasker1.MaskSecrets("masker-1-value-1_masker-1-encoder-1")); // original value, original encoder
        Assert.AreEqual("***", secretMasker1.MaskSecrets("masker-1-value-1_masker-1-encoder-2")); // original value, original encoder
        Assert.AreEqual("***", secretMasker1.MaskSecrets("masker-1-value-1_masker-1-encoder-3")); // original value, new encoder
        Assert.AreEqual("***", secretMasker1.MaskSecrets("masker-1-value-3_masker-1-encoder-1")); // new value, original encoder
        Assert.AreEqual("***", secretMasker1.MaskSecrets("masker-1-value-3_masker-1-encoder-2")); // new value, original encoder
        Assert.AreEqual("***", secretMasker1.MaskSecrets("masker-1-value-3_masker-1-encoder-3")); // new value, new encoder
        Assert.AreEqual("masker-2-regex-1___", secretMasker1.MaskSecrets("masker-2-regex-1___")); // separate regex storage from copy
        Assert.AreEqual("masker-2-value-1_", secretMasker1.MaskSecrets("masker-2-value-1_")); // separate value storage from copy
        Assert.AreEqual("***masker-2-encoder-1", secretMasker1.MaskSecrets("masker-1-value-1_masker-2-encoder-1")); // separate encoder storage from copy

        // Assert masker 2 values.
        Assert.AreEqual("+++", secretMasker2.MaskSecrets("masker-1-regex-1___")); // copied regex
        Assert.AreEqual("+++", secretMasker2.MaskSecrets("masker-1-regex-2___")); // copied regex
        Assert.AreEqual("+++", secretMasker2.MaskSecrets("masker-2-regex-1___")); // new regex
        Assert.AreEqual("***", secretMasker2.MaskSecrets("masker-1-value-1_")); // copied value
        Assert.AreEqual("***", secretMasker2.MaskSecrets("masker-1-value-2_")); // copied value
        Assert.AreEqual("***", secretMasker2.MaskSecrets("masker-2-value-1_")); // new value
        Assert.AreEqual("***", secretMasker2.MaskSecrets("masker-1-value-1_masker-1-encoder-1")); // copied value, copied encoder
        Assert.AreEqual("***", secretMasker2.MaskSecrets("masker-1-value-1_masker-1-encoder-2")); // copied value, copied encoder
        Assert.AreEqual("***", secretMasker2.MaskSecrets("masker-1-value-1_masker-2-encoder-1")); // copied value, new encoder
        Assert.AreEqual("***", secretMasker2.MaskSecrets("masker-2-value-1_masker-1-encoder-1")); // new value, copied encoder
        Assert.AreEqual("***", secretMasker2.MaskSecrets("masker-2-value-1_masker-1-encoder-2")); // new value, copied encoder
        Assert.AreEqual("***", secretMasker2.MaskSecrets("masker-2-value-1_masker-2-encoder-1")); // new value, new encoder
        Assert.AreEqual("masker-1-regex-3___", secretMasker2.MaskSecrets("masker-1-regex-3___")); // separate regex storage from original
        Assert.AreEqual("masker-1-value-3_", secretMasker2.MaskSecrets("masker-1-value-3_")); // separate value storage from original
        Assert.AreEqual("***masker-1-encoder-3", secretMasker2.MaskSecrets("masker-1-value-1_masker-1-encoder-3")); // separate encoder storage from original
    }


    [TestMethod]
    public void SecretMasker_Encoder()
    {
        // Add encoder before values.
        using var secretMasker = new SecretMasker();
        secretMasker.AddLiteralEncoder(x => x.Replace("-", "_"));
        secretMasker.AddLiteralEncoder(x => x.Replace("-", " "));
        secretMasker.AddValue("value-1");
        secretMasker.AddValue("value-2");
        Assert.AreEqual("***", secretMasker.MaskSecrets("value-1"));
        Assert.AreEqual("***", secretMasker.MaskSecrets("value_1"));
        Assert.AreEqual("***", secretMasker.MaskSecrets("value 1"));
        Assert.AreEqual("***", secretMasker.MaskSecrets("value-2"));
        Assert.AreEqual("***", secretMasker.MaskSecrets("value_2"));
        Assert.AreEqual("***", secretMasker.MaskSecrets("value 2"));
        Assert.AreEqual("value-3", secretMasker.MaskSecrets("value-3"));

        // Add values after encoders.
        secretMasker.AddValue("value-3");
        Assert.AreEqual("***", secretMasker.MaskSecrets("value-3"));
        Assert.AreEqual("***", secretMasker.MaskSecrets("value_3"));
        Assert.AreEqual("***", secretMasker.MaskSecrets("value 3"));
    }

    [TestMethod]
    public void SecretMasker_Encoder_EscapeJsonString()
    {
        using var secretMasker = new SecretMasker();
        secretMasker.AddLiteralEncoder(WellKnownTestLiteralEncoders.EscapeJsonString);
        secretMasker.AddValue("carriage-return\r_newline\n_tab\t_backslash\\_double-quote\"");
        Assert.AreEqual("***", secretMasker.MaskSecrets("carriage-return\r_newline\n_tab\t_backslash\\_double-quote\""));
        Assert.AreEqual("***", secretMasker.MaskSecrets("carriage-return\\r_newline\\n_tab\\t_backslash\\\\_double-quote\\\""));
    }

    [TestMethod]
    public void SecretMasker_Encoder_UnescapeBackslashes()
    {
        using var secretMasker = new SecretMasker();
        secretMasker.AddLiteralEncoder(WellKnownLiteralEncoders.UnescapeBackslashes);
        secretMasker.AddValue(@"abc\\def\'\""ghi\t");
        Assert.AreEqual("***", secretMasker.MaskSecrets(@"abc\\def\'\""ghi\t"));
        Assert.AreEqual("***", secretMasker.MaskSecrets(@"abc\def'""ghi" + "\t"));
    }

    [TestMethod]
    public void SecretMasker_Encoder_UriDataEscape()
    {
        using var secretMasker = new SecretMasker();
        secretMasker.AddLiteralEncoder(WellKnownLiteralEncoders.UriDataEscape);
        secretMasker.AddValue("hello world");
        Assert.AreEqual("***", secretMasker.MaskSecrets("hello world"));
        Assert.AreEqual("***", secretMasker.MaskSecrets("hello%20world"));
    }

    [TestMethod]
    public void SecretMasker_Encoder_UriDataEscape_LargeString()
    {
        // Uri.EscapeDataString cannot receive a string longer than 65519 characters.
        // For unit testing we call a different overload with a smaller segment size (improve unit test speed).

        LiteralEncoder encoder = x => WellKnownLiteralEncoders.UriDataEscape(x);

        using (var secretMasker = new SecretMasker())
        {
            secretMasker.AddLiteralEncoder(encoder);
            var value = string.Empty.PadRight(1, ' ');
            secretMasker.AddValue(value);
            Assert.AreEqual("***", secretMasker.MaskSecrets(value));
            Assert.AreEqual("***", secretMasker.MaskSecrets(value.Replace(" ", "%20")));
        }

        using (var secretMasker = new SecretMasker())
        {
            secretMasker.AddLiteralEncoder(encoder);
            var value = string.Empty.PadRight(2, ' ');
            secretMasker.AddValue(value);
            Assert.AreEqual("***", secretMasker.MaskSecrets(value));
            Assert.AreEqual("***", secretMasker.MaskSecrets(value.Replace(" ", "%20")));
        }

        using (var secretMasker = new SecretMasker())
        {
            secretMasker.AddLiteralEncoder(encoder);
            var value = string.Empty.PadRight(3, ' ');
            secretMasker.AddValue(value);
            Assert.AreEqual("***", secretMasker.MaskSecrets(value));
            Assert.AreEqual("***", secretMasker.MaskSecrets(value.Replace(" ", "%20")));
        }

        using (var secretMasker = new SecretMasker())
        {
            secretMasker.AddLiteralEncoder(encoder);
            var value = string.Empty.PadRight(4, ' ');
            secretMasker.AddValue(value);
            Assert.AreEqual("***", secretMasker.MaskSecrets(value));
            Assert.AreEqual("***", secretMasker.MaskSecrets(value.Replace(" ", "%20")));
        }

        using (var secretMasker = new SecretMasker())
        {
            secretMasker.AddLiteralEncoder(encoder);
            var value = string.Empty.PadRight(5, ' ');
            secretMasker.AddValue(value);
            Assert.AreEqual("***", secretMasker.MaskSecrets(value));
            Assert.AreEqual("***", secretMasker.MaskSecrets(value.Replace(" ", "%20")));
        }

        using (var secretMasker = new SecretMasker())
        {
            secretMasker.AddLiteralEncoder(encoder);
            var value = string.Empty.PadRight(5, ' ');
            secretMasker.AddValue(value);
            Assert.AreEqual("***", secretMasker.MaskSecrets(value));
            Assert.AreEqual("***", secretMasker.MaskSecrets(value.Replace(" ", "%20")));
        }

        using (var secretMasker = new SecretMasker())
        {
            secretMasker.AddLiteralEncoder(encoder);
            var value = string.Empty.PadRight(6, ' ');
            secretMasker.AddValue(value);
            Assert.AreEqual("***", secretMasker.MaskSecrets(value));
            Assert.AreEqual("***", secretMasker.MaskSecrets(value.Replace(" ", "%20")));
        }


        using (var secretMasker = new SecretMasker())
        {
            secretMasker.AddLiteralEncoder(encoder);
            var value = string.Empty.PadRight(7, ' ');
            secretMasker.AddValue(value);
            Assert.AreEqual("***", secretMasker.MaskSecrets(value));
            Assert.AreEqual("***", secretMasker.MaskSecrets(value.Replace(" ", "%20")));
        }

        using (var secretMasker = new SecretMasker())
        {
            secretMasker.AddLiteralEncoder(encoder);
            var value = "𐐷𐐷𐐷𐐷"; // surrogate pair
            secretMasker.AddValue(value);
            Assert.AreEqual("***", secretMasker.MaskSecrets(value));
        }

        using (var secretMasker = new SecretMasker())
        {
            secretMasker.AddLiteralEncoder(encoder);
            var value = " 𐐷𐐷𐐷𐐷"; // shift by one non-surrogate character to ensure surrogate across segment boundary handled correctly
            secretMasker.AddValue(value);
            Assert.AreEqual("***", secretMasker.MaskSecrets(value));
        }
    }

    [TestMethod]
    public void SecretMasker_HandlesEmptyInput()
    {
        using var secretMasker = new SecretMasker();
        secretMasker.AddValue("abcd");

        var result = secretMasker.MaskSecrets(null);
        Assert.AreEqual(string.Empty, result);

        result = secretMasker.MaskSecrets(string.Empty);
        Assert.AreEqual(string.Empty, result);
    }

    [TestMethod]
    public void SecretMasker_TestCorrelatingId()
    {
        string suffix = "00000";
        string secret = $"secret_scanning_ab85fc6f8d7638cf1c11da812da308d43_{suffix}";
        using var secretMasker = new SecretMasker(new[] { new SecretScanningSampleToken() }, generateCorrelatingIds: true);
        var detections = secretMasker.DetectSecrets(secret);
        detections.Count().Should().Be(1);
        Detection detection = detections.First();

        int colonIndex = detection.RedactionToken.IndexOf(':');
        string correlatingId = detection.RedactionToken.Substring(colonIndex + 1);
        correlatingId.Should().Be("0W7kMOsBl4huQu/6Rekx");
        RegexPattern.GenerateCrossCompanyCorrelatingId(secret).Should().Be(correlatingId);
    }

    [TestMethod]
    public void SecretMasker_HandlesNoMasks()
    {
        using var secretMasker = new SecretMasker();
        var input = "abc";

        var actual = secretMasker.MaskSecrets(input);

        Assert.AreEqual(input, actual);
    }

    [TestMethod]
    public void SecretMasker_ReplacesValue()
    {
        using var secretMasker = new SecretMasker();
        secretMasker.AddValue("def");

        var input = "abcdefg";
        var result = secretMasker.MaskSecrets(input);

        Assert.AreEqual("abc***g", result);
    }

    [TestMethod]
    public void SecretMasker_ReplacesMultipleInstances()
    {
        using var secretMasker = new SecretMasker();
        secretMasker.AddValue("def");

        var input = "abcdefgdef";
        var result = secretMasker.MaskSecrets(input);

        Assert.AreEqual("abc***g***", result);
    }

    [TestMethod]
    public void SecretMasker_ReplacesMultipleAdjacentInstances()
    {
        using var secretMasker = new SecretMasker();
        secretMasker.AddValue("abc");

        var input = "abcabcdef";
        var result = secretMasker.MaskSecrets(input);

        Assert.AreEqual("***def", result);
    }

    [TestMethod]
    public void SecretMasker_ReplacesMultipleSecrets()
    {
        using var secretMasker = new SecretMasker();
        secretMasker.AddValue("bcd");
        secretMasker.AddValue("fgh");

        var input = "abcdefghi";
        var result = secretMasker.MaskSecrets(input);

        Assert.AreEqual("a***e***i", result);
    }

    [TestMethod]
    public void SecretMasker_ReplacesOverlappingSecrets()
    {
        using var secretMasker = new SecretMasker();
        secretMasker.AddValue("def");
        secretMasker.AddValue("bcd");

        var input = "abcdefg";
        var result = secretMasker.MaskSecrets(input);

        // a naive replacement would replace "def" first, and never find "bcd", resulting in "abc+++g"
        // or it would replace "bcd" first, and never find "def", resulting in "a+++efg"

        Assert.AreEqual("a***g", result);
    }

    [TestMethod]
    public void SecretMasker_ReplacesAdjacentSecrets()
    {
        using var secretMasker = new SecretMasker();
        secretMasker.AddValue("efg");
        secretMasker.AddValue("bcd");

        var input = "abcdefgh";
        var result = secretMasker.MaskSecrets(input);

        // two adjacent secrets are basically one big secret

        Assert.AreEqual("a***h", result);
    }

    [TestMethod]
    public void SecretMasker_MinimumLengthSetThroughProperty()
    {
        SecretMasker.MinimumSecretLengthCeiling = 9;
        using var secretMasker = new SecretMasker { MinimumSecretLength = 9 };

        secretMasker.AddValue("efg");
        secretMasker.AddValue("bcd");

        var input = "abcdefgh";
        var result = secretMasker.MaskSecrets(input);

        // two adjacent secrets are basically one big secret

        Assert.AreEqual("abcdefgh", result);
    }

    [TestMethod]
    public void SecretMasker_MinimumLengthSetThroughPropertySetTwice()
    {
        using var secretMasker = new SecretMasker();

        var minSecretLenFirst = 9;
        secretMasker.MinimumSecretLength = minSecretLenFirst;

        var minSecretLenSecond = 2;
        secretMasker.MinimumSecretLength = minSecretLenSecond;

        Assert.AreEqual(secretMasker.MinimumSecretLength, minSecretLenSecond);
    }

    [TestMethod]
    public void SecretMasker_NegativeMinimumSecretLengthSet()
    {
        using var secretMasker = new SecretMasker() { MinimumSecretLength = -3 };
        secretMasker.AddValue("efg");
        secretMasker.AddValue("bcd");

        var input = "abcdefgh";
        var result = secretMasker.MaskSecrets(input);

        Assert.AreEqual("a***h", result);
    }

    [TestMethod]
    public void SecretMasker_NotAddShortEncodedSecrets()
    {
        string redactionToken = "qqq";
        using var secretMasker = new SecretMasker(regexSecrets: null, defaultLiteralRedactionToken: redactionToken);
        secretMasker.AddLiteralEncoder(new LiteralEncoder(x => x.Replace("123", "ab")));
        secretMasker.AddValue("123");
        secretMasker.AddValue("345");
        secretMasker.AddLiteralEncoder(new LiteralEncoder(x => x.Replace("345", "cd")));

        var input = "ab123cd345";
        var result = secretMasker.MaskSecrets(input);

        Assert.AreEqual(redactionToken, result);
    }

    [TestMethod]
    public void SecretMasker_NullEmptyAndWhiteSpaceRedactionTokensAreIgnored()
    {
        foreach (string token in new[] { string.Empty, null, " " })
        {
            using var secretMasker = new SecretMasker() { DefaultLiteralRedactionToken = token, DefaultRegexRedactionToken = token };
            secretMasker.AddValue("abc");
            secretMasker.AddRegex(new RegexPattern(id: "123", name: "Name", "a test secret", DetectionMetadata.None, pattern: "def"));

            // There must be a space between the two matches to avoid coalescing
            // both finds into a single redaction operation.
            var input = "abc def";
            var result = secretMasker.MaskSecrets(input);

            Assert.AreEqual($"{SecretLiteral.FallbackRedactionToken} {RegexPattern.FallbackRedactionToken}", result);
        }
    }

    [TestMethod]
    public void SecretMasker_DistinguishLiteralAndRegexRedactionTokens()
    {
        using var secretMasker = new SecretMasker() { MinimumSecretLength = 3, DefaultRegexRedactionToken = "zzz", DefaultLiteralRedactionToken = "yyy" };
<<<<<<< HEAD
        
        secretMasker.AddRegex(new RegexPattern(id: "1000", name: "Name", "a test secret", DetectionMetadata.None, pattern: "abc"));
=======

        secretMasker.AddRegex(new RegexPattern(id: "1000", name: "Name", DetectionMetadata.None, pattern: "abc"));
>>>>>>> 45904e21
        secretMasker.AddValue("123");

        var input = "abcx123ab12";
        var result = secretMasker.MaskSecrets(input);

        Assert.AreEqual("zzzxyyyab12", result);
    }

    [DataTestMethod]
    [DataRow("deaddeaddeaddeaddeaddeaddeaddeadde/dead+deaddeaddeaddeaddeaddeaddeaddeaddeadAPIMxxxxxQ==", "SEC102/102.Unclassified64ByteBase64String:1DC39072DA446911FE3E87EB697FB22ED6E2F75D7ECE4D0CE7CF4288CE0094D1")]
    [DataRow("deaddeaddeaddeaddeaddeaddeaddeadde/dead+deaddeaddeaddeaddeaddeaddeaddeaddeadACDbxxxxxQ==", "SEC102/102.Unclassified64ByteBase64String:6AB186D06C8C6FBA25D39806913A70A4D77AB97C526D42B8C8DA6D441DE9F3C5")]
    [DataRow("deaddeaddeaddeaddeaddeaddeaddeadde/dead+deaddeaddeaddeaddeaddeaddeaddeaddead+ABaxxxxxQ==", "SEC102/102.Unclassified64ByteBase64String:E1BB911668718D50C0C2CE7B9C93A5BB75A17212EA583A8BB060A014058C0802")]
    [DataRow("deaddeaddeaddeaddeaddeaddeaddeadde/dead+deaddeaddeaddeaddeaddeaddeaddeaddead+AMCxxxxxQ==", "SEC102/102.Unclassified64ByteBase64String:7B3706299058BAC1622245A964D8DBBEF97A0C43C863F2702C4A1AD0413B3FC9")]
    [DataRow("deaddeaddeaddeaddeaddeaddeaddeadde/dead+deaddeaddeaddeaddeaddeaddeaddeaddead+AStxxxxxQ==", "SEC102/102.Unclassified64ByteBase64String:58FF6B874E1B4014CF17C429A1E235E08466A0199090A0235975A35A87B8D440")]
    [DataRow("deaddeaddeaddeaddeaddeaddeaddeadxAIoTDeadxx=", "SEC102/101.Unclassified32ByteBase64String:2B0ADEB74FC9CDA3CD5D1066D85190407C57B8CAF45FCA7D50E26282AD61530C")]
    [DataRow("deaddeaddeaddeaddeaddeaddeaddeadx+ASbDeadxx=", "SEC102/101.Unclassified32ByteBase64String:83F68F21FC0D7C5990929446509BFF80D604899064CA152D3524BBEECF7F6993")]
    [DataRow("deaddeaddeaddeaddeaddeaddeaddeadx+AEhDeadxx=", "SEC102/101.Unclassified32ByteBase64String:E636DCD8D5F02304CE4B24DE2344B2D24C4B46BFD062EEF4D7673227720351C9")]
    [DataRow("deaddeaddeaddeaddeaddeaddeaddeadx+ARmDeadxx=", "SEC102/101.Unclassified32ByteBase64String:9DEFFD24DE5F1DB24292B814B01868BC33E9298DF2BF3318C2B063B4D689A0BC")]
    public void SecretMasker_PotentialSymmetricKeysAreClassified(string input, string expected)
    {

    }

    [DataTestMethod]
    [DataRow("ddddddddddddddddddddddddddddddddddddddddddddAzFu182vhA==", "SEC101/158.AzureFunctionIdentifiableKey:FF8E9A7C2A792029814C755C6704D9427F302E954DEF0FD5EE649BF9163E1F24")]
    [DataRow("eeeeeeeeeeeeeeeeeeeeeeeeeeeeeeeeeeeeeeeeee+ACRCTB7t/", "SEC101/176.AzureContainerRegistryIdentifiableKey:CE62C55A2D3C220DA0CBFE292B5A6839EC7F747C5B5A7A55A4E5D7D76F1C7D32")]
    [DataRow("oy2mdeaddeaddeadeadqdeaddeadxxxezodeaddeadwxuq", "SEC101/031.NuGetApiKey:FC93CD537067C7F452073F24C7043D5F58E11B6F49546316BBE06BAA5747317E")]
    [DataRow("npm_deaddeaddeaddeaddeaddeaddeaddeaddead", "SEC101/050.NpmAuthorKey:E06C20B8696373D4AEE3057CB1A577DC7A0F7F97BEE352D3C49B48B6328E1CBC")]
    [DataRow("xxx8Q~dead.dead.DEAD-DEAD-dead~deadxxxxx", "SEC101/156.AadClientAppSecret:44DB247A273E912A1C3B45AC2732734CEAED00508AB85C3D4E801596CFF5B1D8")]
    [DataRow("xxx7Q~dead.dead.DEAD-DEAD-dead~deadxx", "SEC101/156.AadClientAppSecret:23F12851970BB19BD76A448449F16F85BF4AFE915AD14BAFEE635F15021CE6BB")]
    public void SecretMasker_PlaceholderTestSecretsAreMasked(string input, string expected)
    {
        using var secretMasker = new SecretMasker(WellKnownRegexPatterns.PreciselyClassifiedSecurityKeys);
        string actual = secretMasker.MaskSecrets(input);
        Assert.AreEqual("+++", actual);
    }

    [DataTestMethod]
    [DataRow("SSdtIGEgY29tcGxldGVseSBpbm5vY3VvdXMgc3RyaW5nLg==")]
    [DataRow("The password is knock knock knock")]
    public void SecretMasker_FalsePositiveValuesAreNotMasked(string input)
    {
        using var secretMasker = new SecretMasker(WellKnownRegexPatterns.HighConfidenceMicrosoftSecurityModels);
        string actual = secretMasker.MaskSecrets(input);
        Assert.AreEqual(input, actual);
    }
    private static void ValidateTelemetry(SecretMasker testSecretMasker, int expectedRedactions = 0, bool usesMoniker = false)
    {
        Assert.IsTrue(testSecretMasker.ElapsedMaskingTime > 0);
    }
}<|MERGE_RESOLUTION|>--- conflicted
+++ resolved
@@ -745,13 +745,8 @@
     public void SecretMasker_DistinguishLiteralAndRegexRedactionTokens()
     {
         using var secretMasker = new SecretMasker() { MinimumSecretLength = 3, DefaultRegexRedactionToken = "zzz", DefaultLiteralRedactionToken = "yyy" };
-<<<<<<< HEAD
         
         secretMasker.AddRegex(new RegexPattern(id: "1000", name: "Name", "a test secret", DetectionMetadata.None, pattern: "abc"));
-=======
-
-        secretMasker.AddRegex(new RegexPattern(id: "1000", name: "Name", DetectionMetadata.None, pattern: "abc"));
->>>>>>> 45904e21
         secretMasker.AddValue("123");
 
         var input = "abcx123ab12";
