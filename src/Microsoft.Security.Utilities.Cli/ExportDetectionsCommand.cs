--- conflicted
+++ resolved
@@ -48,17 +48,5 @@
             string json = JsonConvert.SerializeObject(patterns, settings);
             File.WriteAllText(outputFileName, json);
         }
-<<<<<<< HEAD
-
-        private sealed class OrderedContractResolver : DefaultContractResolver
-        {
-            protected override IList<JsonProperty> CreateProperties(Type type, MemberSerialization memberSerialization)
-            {
-                return [..base.CreateProperties(type, memberSerialization)
-                              .OrderBy(p => p.PropertyName, StringComparer.Ordinal)];
-            }
-        }
-=======
->>>>>>> 5acfd73d
     }
 }