﻿// Copyright (c) Microsoft. All rights reserved.
// Licensed under the MIT license. See LICENSE file in the project root for full license information.

using System.Collections.Generic;
using System.Text.RegularExpressions;

namespace Microsoft.Security.Utilities
{
    public class AzureSearchIdentifiableQueryKey : IdentifiableKey
    {
        public AzureSearchIdentifiableQueryKey() : base(IdentifiableMetadata.AzureSearchSignature)
        {
            Id = "SEC101/166";
            Name = nameof(AzureSearchIdentifiableQueryKey);
<<<<<<< HEAD
            Label = "an Azure Search query key";
=======
            ChecksumSeeds = new[] { IdentifiableMetadata.AzureSearchQueryKeyChecksumSeed };
            Pattern = @$"{WellKnownRegexPatterns.PrefixAllBase64}(?P<refine>[{WellKnownRegexPatterns.Base62}]{{42}}{Regex.Escape(Signature)}[A-D][{WellKnownRegexPatterns.Base62}]{{5}}){WellKnownRegexPatterns.SuffixAllBase64}";
>>>>>>> 9a6d3a61
        }

        public override bool EncodeForUrl => true;

        override public uint KeyLength => 39;

#if HIGH_PERFORMANCE_CODEGEN
        private protected override IEnumerable<HighPerformancePattern> HighPerformancePatterns => [
            new(Signature,
                MakeHighPerformancePattern(Pattern, Signature),
                signaturePrefixLength: 42,
                minMatchLength: 52,
                maxMatchLength: 52)
        ];
#endif

        public override IEnumerable<string> GenerateTruePositiveExamples()
        {
            foreach (var example in base.GenerateTruePositiveExamples())
            {
                if (example.Contains("_") || example.Contains("-")) { continue; }
                yield return example;
            }
        }
    }
}<|MERGE_RESOLUTION|>--- conflicted
+++ resolved
@@ -12,12 +12,9 @@
         {
             Id = "SEC101/166";
             Name = nameof(AzureSearchIdentifiableQueryKey);
-<<<<<<< HEAD
             Label = "an Azure Search query key";
-=======
             ChecksumSeeds = new[] { IdentifiableMetadata.AzureSearchQueryKeyChecksumSeed };
             Pattern = @$"{WellKnownRegexPatterns.PrefixAllBase64}(?P<refine>[{WellKnownRegexPatterns.Base62}]{{42}}{Regex.Escape(Signature)}[A-D][{WellKnownRegexPatterns.Base62}]{{5}}){WellKnownRegexPatterns.SuffixAllBase64}";
->>>>>>> 9a6d3a61
         }
 
         public override bool EncodeForUrl => true;
