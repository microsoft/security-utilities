﻿// Copyright (c) Microsoft. All rights reserved.
// Licensed under the MIT license. See LICENSE file in the project root for full license information.

using System.Collections.Generic;

namespace Microsoft.Security.Utilities
{
    public class AzureSearchIdentifiableAdminKey : AzureSearchIdentifiableQueryKey
    {
        public AzureSearchIdentifiableAdminKey()
        {
            Id = "SEC101/167";
            Name = nameof(AzureSearchIdentifiableAdminKey);
<<<<<<< HEAD
            Label = "an Azure Search admin key";
=======
            ChecksumSeeds = new[] { IdentifiableMetadata.AzureSearchAdminKeyChecksumSeed };
>>>>>>> 9a6d3a61
        }
    }
}<|MERGE_RESOLUTION|>--- conflicted
+++ resolved
@@ -11,11 +11,8 @@
         {
             Id = "SEC101/167";
             Name = nameof(AzureSearchIdentifiableAdminKey);
-<<<<<<< HEAD
             Label = "an Azure Search admin key";
-=======
             ChecksumSeeds = new[] { IdentifiableMetadata.AzureSearchAdminKeyChecksumSeed };
->>>>>>> 9a6d3a61
         }
     }
 }