--- conflicted
+++ resolved
@@ -11,11 +11,8 @@
         {
             Id = "SEC101/182";
             Name = nameof(AzureApimIdentifiableSubscriptionKey);
-<<<<<<< HEAD
             Label = "an Azure API Management subscription key";
-=======
             ChecksumSeeds = new[] { IdentifiableMetadata.AzureApimSubscriptionChecksumSeed };
->>>>>>> 9a6d3a61
         }
     }
 }