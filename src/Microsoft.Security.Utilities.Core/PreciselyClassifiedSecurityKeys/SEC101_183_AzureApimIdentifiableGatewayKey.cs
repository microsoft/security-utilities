--- conflicted
+++ resolved
@@ -9,11 +9,8 @@
         {
             Id = "SEC101/183";
             Name = nameof(AzureApimIdentifiableGatewayKey);
-<<<<<<< HEAD
             Label = "an Azure API Management gateway key";
-=======
             ChecksumSeeds = new[] { IdentifiableMetadata.AzureApimGatewayChecksumSeed };
->>>>>>> 9a6d3a61
         }
     }
 }