--- conflicted
+++ resolved
@@ -11,11 +11,8 @@
         {
             Id = "SEC101/170";
             Name = nameof(AzureMLWebServiceClassicIdentifiableKey);
-<<<<<<< HEAD
             Label = "an Azure ML web service (classic) access key";
-=======
             ChecksumSeeds = new[] { IdentifiableMetadata.AzureMLClassicChecksumSeed };
->>>>>>> 9a6d3a61
         }
     }
 }