﻿// Copyright (c) Microsoft. All rights reserved.
// Licensed under the MIT license. See LICENSE file in the project root for full license information.

using System.Collections.Generic;

namespace Microsoft.Security.Utilities
{
    public class AzureApimIdentifiableDirectManagementKey : Azure64ByteIdentifiableKey
    {
        public AzureApimIdentifiableDirectManagementKey() : base(IdentifiableMetadata.AzureApimSignature)
        {
            Id = "SEC101/181";
            Name = nameof(AzureApimIdentifiableDirectManagementKey);
<<<<<<< HEAD
            Label = "an Azure API Management direct management key";
=======
            ChecksumSeeds = new[] { IdentifiableMetadata.AzureApimDirectManagementChecksumSeed };
>>>>>>> 9a6d3a61
        }
    }
}<|MERGE_RESOLUTION|>--- conflicted
+++ resolved
@@ -11,11 +11,8 @@
         {
             Id = "SEC101/181";
             Name = nameof(AzureApimIdentifiableDirectManagementKey);
-<<<<<<< HEAD
             Label = "an Azure API Management direct management key";
-=======
             ChecksumSeeds = new[] { IdentifiableMetadata.AzureApimDirectManagementChecksumSeed };
->>>>>>> 9a6d3a61
         }
     }
 }