﻿// Copyright (c) Microsoft. All rights reserved.
// Licensed under the MIT license. See LICENSE file in the project root for full license information.

using System;
using System.Collections.Generic;

namespace Microsoft.Security.Utilities
{
    public class AzureDatabricksPat : RegexPattern, IHighPerformanceScannableKey
    {
        public AzureDatabricksPat()
        {
            Id = "SEC101/110";
            Name = nameof(AzureDatabricksPat);
            Label = "an Azure Databricks personal access token (PAT)";
            DetectionMetadata = DetectionMetadata.HighEntropy | DetectionMetadata.HighConfidence;
            Pattern = $"(?:^|[^0-9a-f\\-])(?P<refine>dapi[0-9a-f\\-]{{32,34}})(?:[^0-9a-f\\-]|$)";
            Signatures = new HashSet<string>(new[] { "dapi" });
        }

<<<<<<< HEAD
        public override Version CreatedVersion => Releases.Version_01_04_12;
=======
#if HIGH_PERFORMANCE_CODEGEN
        IEnumerable<HighPerformancePattern> IHighPerformanceScannableKey.HighPerformancePatterns => [
            new(signature: "dapi",
                scopedRegex: """^.{4}[0-9a-f\-]{32,34}""",
                signaturePrefixLength: 0,
                minMatchLength: 36,
                maxMatchLength: 38
            )
        ];
#endif
>>>>>>> fa25b553

        public override IEnumerable<string> GenerateTruePositiveExamples()
        {
            yield return $"dapi{WellKnownRegexPatterns.RandomHexadecimal(32)}";
            yield return $"dapi{WellKnownRegexPatterns.RandomHexadecimal(32)}-3";
        }
    }
}<|MERGE_RESOLUTION|>--- conflicted
+++ resolved
@@ -18,9 +18,6 @@
             Signatures = new HashSet<string>(new[] { "dapi" });
         }
 
-<<<<<<< HEAD
-        public override Version CreatedVersion => Releases.Version_01_04_12;
-=======
 #if HIGH_PERFORMANCE_CODEGEN
         IEnumerable<HighPerformancePattern> IHighPerformanceScannableKey.HighPerformancePatterns => [
             new(signature: "dapi",
@@ -31,7 +28,8 @@
             )
         ];
 #endif
->>>>>>> fa25b553
+
+        public override Version CreatedVersion => Releases.Version_01_04_12;
 
         public override IEnumerable<string> GenerateTruePositiveExamples()
         {
