﻿// Copyright (c) Microsoft. All rights reserved.
// Licensed under the MIT license. See LICENSE file in the project root for full license information.

using System;
using System.Collections.Generic;

namespace Microsoft.Security.Utilities
{
    public class AzureCacheForRedisIdentifiableKey : Azure32ByteIdentifiableKey
    {
        public AzureCacheForRedisIdentifiableKey() : base(IdentifiableMetadata.AzureCacheForRedisSignature)
        {
            Id = "SEC101/154";
            Name = nameof(AzureCacheForRedisIdentifiableKey);
<<<<<<< HEAD
            Label = "an Azure Cache for Redis access key";
=======
            ChecksumSeeds = new[] { IdentifiableMetadata.AzureCacheForRedisChecksumSeed };
>>>>>>> 9a6d3a61
        }

        public override Tuple<string, string> GetMatchIdAndName(string match)
        {
            if (!IdentifiableMetadata.IsAzureCacheForRedisIdentifiableKey(match))
            {
                return null;
            }

            return base.GetMatchIdAndName(match);
        }

        public override IEnumerable<string> GenerateTruePositiveExamples()
        {
            foreach (string key in base.GenerateTruePositiveExamples())
            { 
                if (key.Contains("/") || key.Contains("+"))
                {
                    continue;
                }
                yield return key;
                break;
            }
        }
    }
}<|MERGE_RESOLUTION|>--- conflicted
+++ resolved
@@ -12,11 +12,8 @@
         {
             Id = "SEC101/154";
             Name = nameof(AzureCacheForRedisIdentifiableKey);
-<<<<<<< HEAD
             Label = "an Azure Cache for Redis access key";
-=======
             ChecksumSeeds = new[] { IdentifiableMetadata.AzureCacheForRedisChecksumSeed };
->>>>>>> 9a6d3a61
         }
 
         public override Tuple<string, string> GetMatchIdAndName(string match)
