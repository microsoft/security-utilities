--- conflicted
+++ resolved
@@ -18,9 +18,6 @@
             Signatures = new HashSet<string>(new[] { "npm_" });
         }
 
-<<<<<<< HEAD
-        public override Version CreatedVersion => Releases.Version_01_04_24;
-=======
 #if HIGH_PERFORMANCE_CODEGEN
         IEnumerable<HighPerformancePattern> IHighPerformanceScannableKey.HighPerformancePatterns => [
             new(signature: "npm_",
@@ -30,7 +27,8 @@
                 maxMatchLength: 40)
         ];
 #endif
->>>>>>> fa25b553
+
+        public override Version CreatedVersion => Releases.Version_01_04_24;
 
         public override IEnumerable<string> GenerateTruePositiveExamples()
         {
