﻿// Copyright (c) Microsoft. All rights reserved.
// Licensed under the MIT license. See LICENSE file in the project root for full license information.

using System.Collections.Generic;

namespace Microsoft.Security.Utilities
{
    public class AzureApimIdentifiableRepositoryKey : Azure64ByteIdentifiableKey
    {
        public AzureApimIdentifiableRepositoryKey() : base(IdentifiableMetadata.AzureApimSignature)
        {
            Id = "SEC101/184";
            Name = nameof(AzureApimIdentifiableRepositoryKey);
<<<<<<< HEAD
            Label = "an Azure API Management repository key";
=======
            ChecksumSeeds = new[] { IdentifiableMetadata.AzureApimRepositoryChecksumSeed };
>>>>>>> 9a6d3a61
        }
    }
}<|MERGE_RESOLUTION|>--- conflicted
+++ resolved
@@ -11,11 +11,8 @@
         {
             Id = "SEC101/184";
             Name = nameof(AzureApimIdentifiableRepositoryKey);
-<<<<<<< HEAD
             Label = "an Azure API Management repository key";
-=======
             ChecksumSeeds = new[] { IdentifiableMetadata.AzureApimRepositoryChecksumSeed };
->>>>>>> 9a6d3a61
         }
     }
 }