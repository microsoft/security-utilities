--- conflicted
+++ resolved
@@ -32,16 +32,9 @@
         {
             foreach (ulong checksumSeed in ChecksumSeeds)
             {
-<<<<<<< HEAD
                 if (IdentifiableSecrets.ValidateChecksum(match,
                                                          checksumSeed,
                                                          out byte[] bytes))
-=======
-                if (IdentifiableSecrets.ValidateBase64Key(match,
-                                                          checksumSeed,
-                                                          Signature,
-                                                          EncodeForUrl))
->>>>>>> 938e9209
                 {
                     return new Tuple<string, string>(Id, Name);
                 }
