// Copyright (c) Microsoft. All rights reserved.
// Licensed under the MIT license. See LICENSE file in the project root for full license information.

using System;
using System.Collections.Generic;
using System.Linq;

namespace Microsoft.Security.Utilities;
#nullable enable
#pragma warning disable SA1600  // Elements should be documented.

internal sealed class Unclassified32ByteBase64String : RegexPattern
{
    private Azure32ByteIdentifiableKeys azure32ByteIdentifiableKeys = new Azure32ByteIdentifiableKeys();

    public Unclassified32ByteBase64String()
    {
        Id = "SEC000/000";
        Name = nameof(Unclassified32ByteBase64String);
<<<<<<< HEAD
        Label = "an unclassified 32-byte base64 string";
        Pattern = $@"{WellKnownRegexPatterns.PrefixAllBase64}[{WellKnownRegexPatterns.Base64}]{{43}}=";       
=======
        Pattern = $@"{WellKnownRegexPatterns.PrefixAllBase64}[{WellKnownRegexPatterns.Base64}]{{43}}=";

>>>>>>> 45904e21
        DetectionMetadata = DetectionMetadata.HighEntropy | DetectionMetadata.Unclassified | DetectionMetadata.LowConfidence;
    }

    public override Tuple<string, string>? GetMatchIdAndName(string match) => new Tuple<string, string>("SEC000/000", "Unclassified32ByteBase64String");

    public override IEnumerable<string> GenerateTruePositiveExamples()
    {
        yield return $"{WellKnownRegexPatterns.RandomBase64(43)}=";
    }

    public override IEnumerable<Detection> GetDetections(string input,
                                                         bool generateSha256Hashes,
                                                         string defaultRedactionToken = RegexPattern.FallbackRedactionToken,
                                                         IRegexEngine? regexEngine = null)
    {
        foreach (Detection detection in base.GetDetections(input, generateSha256Hashes, defaultRedactionToken, regexEngine))
        {
            string match = input.Substring(detection.Start, detection.Length);

            if (!object.Equals(azure32ByteIdentifiableKeys.GetDetections(match,
                                                                         generateSha256Hashes,
                                                                         defaultRedactionToken,
                                                                         regexEngine).FirstOrDefault(), objB: default))
            {
                continue;
            }

            yield return detection;
        }
    }
}<|MERGE_RESOLUTION|>--- conflicted
+++ resolved
@@ -17,13 +17,8 @@
     {
         Id = "SEC000/000";
         Name = nameof(Unclassified32ByteBase64String);
-<<<<<<< HEAD
         Label = "an unclassified 32-byte base64 string";
         Pattern = $@"{WellKnownRegexPatterns.PrefixAllBase64}[{WellKnownRegexPatterns.Base64}]{{43}}=";       
-=======
-        Pattern = $@"{WellKnownRegexPatterns.PrefixAllBase64}[{WellKnownRegexPatterns.Base64}]{{43}}=";
-
->>>>>>> 45904e21
         DetectionMetadata = DetectionMetadata.HighEntropy | DetectionMetadata.Unclassified | DetectionMetadata.LowConfidence;
     }
 
