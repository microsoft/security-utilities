--- conflicted
+++ resolved
@@ -118,11 +118,6 @@
             Label = pattern.Label,
             Start = detection.Start,
             Length = detection.Length,
-<<<<<<< HEAD
-            Metadata = pattern.DetectionMetadata,
-            CrossCompanyCorrelatingId = c3id,
-=======
->>>>>>> a142fc38
             RedactionToken = redactionToken,
             CrossCompanyCorrelatingId = c3id,
             Metadata = pattern.DetectionMetadata,
