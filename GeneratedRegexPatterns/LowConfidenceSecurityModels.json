--- conflicted
+++ resolved
@@ -2,10 +2,6 @@
   {
     "Id": "SEC101/061",
     "Name": "OAuth2BearerToken",
-<<<<<<< HEAD
-    "Label": "a loose OAuth2 bearer token",
-=======
->>>>>>> 5acfd73d
     "DetectionMetadata": "LowConfidence",
     "Pattern": "(?i)authorization:(\\s|%20)bearer(\\s|%20)(?P<refine>[0-9a-z][abcdefghijklmnopqrstuvwxyzABCDEFGHIJKLMNOPQRSTUVWXYZ1234567890_~.\\-+\\/=]*)([^abcdefghijklmnopqrstuvwxyzABCDEFGHIJKLMNOPQRSTUVWXYZ1234567890_~.\\-+/=]|$)",
     "Signatures": null
@@ -13,10 +9,6 @@
   {
     "Id": "SEC000/000",
     "Name": "Unclassified32ByteBase64String",
-<<<<<<< HEAD
-    "Label": "an unclassified 32-byte base64 string",
-=======
->>>>>>> 5acfd73d
     "DetectionMetadata": "HighEntropy, Unclassified, LowConfidence",
     "Pattern": "(^|[^abcdefghijklmnopqrstuvwxyzABCDEFGHIJKLMNOPQRSTUVWXYZ1234567890+/_\\-])[abcdefghijklmnopqrstuvwxyzABCDEFGHIJKLMNOPQRSTUVWXYZ1234567890+/]{43}=",
     "Signatures": null
@@ -24,10 +16,6 @@
   {
     "Id": "SEC000/001",
     "Name": "Unclassified64ByteBase64String",
-<<<<<<< HEAD
-    "Label": "an unclassified 64-byte base64 string",
-=======
->>>>>>> 5acfd73d
     "DetectionMetadata": "HighEntropy, Unclassified, LowConfidence",
     "Pattern": "(^|[^abcdefghijklmnopqrstuvwxyzABCDEFGHIJKLMNOPQRSTUVWXYZ1234567890+/_\\-])[abcdefghijklmnopqrstuvwxyzABCDEFGHIJKLMNOPQRSTUVWXYZ1234567890+/]{86}==",
     "Signatures": null
@@ -35,10 +23,6 @@
   {
     "Id": "SEC101/101",
     "Name": "AadClientAppLegacyCredentials",
-<<<<<<< HEAD
-    "Label": "an Azure Entra client application legacy format password",
-=======
->>>>>>> 5acfd73d
     "DetectionMetadata": "ObsoleteFormat, HighEntropy, LowConfidence",
     "Pattern": "^[~.abcdefghijklmnopqrstuvwxyzABCDEFGHIJKLMNOPQRSTUVWXYZ1234567890_\\-]{34}$",
     "Signatures": null
@@ -46,10 +30,6 @@
   {
     "Id": "SEC000/002",
     "Name": "Unclassified16ByteHexadecimalString",
-<<<<<<< HEAD
-    "Label": "an unclassified 16-byte hexadecimal string",
-=======
->>>>>>> 5acfd73d
     "DetectionMetadata": "HighEntropy, Unclassified, LowConfidence",
     "Pattern": "(^|[^1234567890abcdef])[1234567890abcdef]{32}([^1234567890abcdef]|$)",
     "Signatures": null
