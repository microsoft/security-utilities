[
  {
    "Id": "SEC101/177",
    "Name": "SqlPrivateDefaultCloudSALegacyCommonAnnotatedSecurityKey",
    "Label": "a SQL private default cloud SA legacy common annotated security key",
    "DetectionMetadata": "Identifiable",
    "Pattern": "(^|[^abcdefghijklmnopqrstuvwxyzABCDEFGHIJKLMNOPQRSTUVWXYZ1234567890])(?P<refine>[abcdefghijklmnopqrstuvwxyzABCDEFGHIJKLMNOPQRSTUVWXYZ1234567890]{52}JQQJ99[abcdefghijklmnopqrstuvwxyzABCDEFGHIJKLMNOPQRSTUVWXYZ1234567890][A-L][abcdefghijklmnopqrstuvwxyzABCDEFGHIJKLMNOPQRSTUVWXYZ1234567890]{12}AAAAmsql[abcdefghijklmnopqrstuvwxyzABCDEFGHIJKLMNOPQRSTUVWXYZ1234567890]{4})",
    "Signatures": [
      "JQQJ"
    ],
    "CreatedVersion": "1.18.0",
    "LastUpdatedVersion": "1.18.0"
  },
  {
    "Id": "SEC101/200",
    "Name": "UnclassifiedLegacyCommonAnnotatedSecurityKey",
    "Label": "an unclassified legacy common annotated security key",
    "DetectionMetadata": "Identifiable",
    "Pattern": "(^|[^abcdefghijklmnopqrstuvwxyzABCDEFGHIJKLMNOPQRSTUVWXYZ1234567890])(?P<refine>[abcdefghijklmnopqrstuvwxyzABCDEFGHIJKLMNOPQRSTUVWXYZ1234567890]{52}JQQJ9(?:9|D|H)[abcdefghijklmnopqrstuvwxyzABCDEFGHIJKLMNOPQRSTUVWXYZ1234567890][A-L][abcdefghijklmnopqrstuvwxyzABCDEFGHIJKLMNOPQRSTUVWXYZ1234567890]{16}[A-Za-z][abcdefghijklmnopqrstuvwxyzABCDEFGHIJKLMNOPQRSTUVWXYZ1234567890]{7}(?:[abcdefghijklmnopqrstuvwxyzABCDEFGHIJKLMNOPQRSTUVWXYZ1234567890]{2}==)?)",
    "Signatures": [
      "JQQJ"
    ],
    "CreatedVersion": "1.4.24",
    "LastUpdatedVersion": "1.4.24"
  },
  {
    "Id": "SEC101/156",
    "Name": "AadClientAppIdentifiableCredentials",
    "Label": "an Azure Entra client app password",
    "DetectionMetadata": "Identifiable",
    "Pattern": "(^|[^~.abcdefghijklmnopqrstuvwxyzABCDEFGHIJKLMNOPQRSTUVWXYZ1234567890_\\-+/])(?P<refine>[~.abcdefghijklmnopqrstuvwxyzABCDEFGHIJKLMNOPQRSTUVWXYZ1234567890_\\-]{3}(7|8)Q~[~.abcdefghijklmnopqrstuvwxyzABCDEFGHIJKLMNOPQRSTUVWXYZ1234567890_\\-]{31,34})([^~.abcdefghijklmnopqrstuvwxyzABCDEFGHIJKLMNOPQRSTUVWXYZ1234567890_\\-+/]|$)",
    "Signatures": [
      "8Q~",
      "7Q~"
    ],
    "CreatedVersion": "1.4.2",
    "LastUpdatedVersion": "1.4.2"
  },
  {
    "Id": "SEC101/158",
    "Name": "AzureFunctionIdentifiableKey",
    "Label": "an Azure Functions access key",
    "DetectionMetadata": "Identifiable",
    "Pattern": "(^|[^abcdefghijklmnopqrstuvwxyzABCDEFGHIJKLMNOPQRSTUVWXYZ1234567890_\\-])(?P<refine>[abcdefghijklmnopqrstuvwxyzABCDEFGHIJKLMNOPQRSTUVWXYZ1234567890_\\-]{44}AzFu[abcdefghijklmnopqrstuvwxyzABCDEFGHIJKLMNOPQRSTUVWXYZ1234567890_\\-]{5}[AQgw]==)([^abcdefghijklmnopqrstuvwxyzABCDEFGHIJKLMNOPQRSTUVWXYZ1234567890_\\-]|$)",
    "Signatures": [
      "AzFu"
    ],
    "CreatedVersion": "1.4.2",
    "LastUpdatedVersion": "1.4.2"
  },
  {
    "Id": "SEC101/166",
    "Name": "AzureSearchIdentifiableQueryKey",
    "Label": "an Azure Search query key",
    "DetectionMetadata": "Identifiable",
    "Pattern": "(^|[^abcdefghijklmnopqrstuvwxyzABCDEFGHIJKLMNOPQRSTUVWXYZ1234567890+/_\\-])(?P<refine>[abcdefghijklmnopqrstuvwxyzABCDEFGHIJKLMNOPQRSTUVWXYZ1234567890]{42}AzSe[A-D][abcdefghijklmnopqrstuvwxyzABCDEFGHIJKLMNOPQRSTUVWXYZ1234567890]{5})([^abcdefghijklmnopqrstuvwxyzABCDEFGHIJKLMNOPQRSTUVWXYZ1234567890+/_=\\-]|$)",
    "Signatures": [
      "AzSe"
    ],
    "CreatedVersion": "1.4.2",
    "LastUpdatedVersion": "1.4.2"
  },
  {
    "Id": "SEC101/167",
    "Name": "AzureSearchIdentifiableAdminKey",
    "Label": "an Azure Search admin key",
    "DetectionMetadata": "Identifiable",
    "Pattern": "(^|[^abcdefghijklmnopqrstuvwxyzABCDEFGHIJKLMNOPQRSTUVWXYZ1234567890+/_\\-])(?P<refine>[abcdefghijklmnopqrstuvwxyzABCDEFGHIJKLMNOPQRSTUVWXYZ1234567890]{42}AzSe[A-D][abcdefghijklmnopqrstuvwxyzABCDEFGHIJKLMNOPQRSTUVWXYZ1234567890]{5})([^abcdefghijklmnopqrstuvwxyzABCDEFGHIJKLMNOPQRSTUVWXYZ1234567890+/_=\\-]|$)",
    "Signatures": [
      "AzSe"
    ],
    "CreatedVersion": "1.4.2",
    "LastUpdatedVersion": "1.4.2"
  },
  {
    "Id": "SEC101/173",
    "Name": "AzureRelayIdentifiableKey",
    "Label": "an Azure Relay access key",
    "DetectionMetadata": "Identifiable",
    "Pattern": "(^|[^abcdefghijklmnopqrstuvwxyzABCDEFGHIJKLMNOPQRSTUVWXYZ1234567890+/_\\-])(?P<refine>[abcdefghijklmnopqrstuvwxyzABCDEFGHIJKLMNOPQRSTUVWXYZ1234567890+/]{33}\\+ARm[A-P][abcdefghijklmnopqrstuvwxyzABCDEFGHIJKLMNOPQRSTUVWXYZ1234567890+/]{5}=)([^abcdefghijklmnopqrstuvwxyzABCDEFGHIJKLMNOPQRSTUVWXYZ1234567890+/_=\\-]|$)",
    "Signatures": [
      "+ARm"
    ],
    "CreatedVersion": "1.4.10",
    "LastUpdatedVersion": "1.4.10"
  },
  {
    "Id": "SEC101/172",
    "Name": "AzureEventHubIdentifiableKey",
    "Label": "an Azure Event Hub access key",
    "DetectionMetadata": "Identifiable",
    "Pattern": "(^|[^abcdefghijklmnopqrstuvwxyzABCDEFGHIJKLMNOPQRSTUVWXYZ1234567890+/_\\-])(?P<refine>[abcdefghijklmnopqrstuvwxyzABCDEFGHIJKLMNOPQRSTUVWXYZ1234567890+/]{33}\\+AEh[A-P][abcdefghijklmnopqrstuvwxyzABCDEFGHIJKLMNOPQRSTUVWXYZ1234567890+/]{5}=)([^abcdefghijklmnopqrstuvwxyzABCDEFGHIJKLMNOPQRSTUVWXYZ1234567890+/_=\\-]|$)",
    "Signatures": [
      "+AEh"
    ],
    "CreatedVersion": "1.4.10",
    "LastUpdatedVersion": "1.4.10"
  },
  {
    "Id": "SEC101/171",
    "Name": "AzureServiceBusIdentifiableKey",
    "Label": "an Azure Service Bus access key",
    "DetectionMetadata": "Identifiable",
    "Pattern": "(^|[^abcdefghijklmnopqrstuvwxyzABCDEFGHIJKLMNOPQRSTUVWXYZ1234567890+/_\\-])(?P<refine>[abcdefghijklmnopqrstuvwxyzABCDEFGHIJKLMNOPQRSTUVWXYZ1234567890+/]{33}\\+ASb[A-P][abcdefghijklmnopqrstuvwxyzABCDEFGHIJKLMNOPQRSTUVWXYZ1234567890+/]{5}=)([^abcdefghijklmnopqrstuvwxyzABCDEFGHIJKLMNOPQRSTUVWXYZ1234567890+/_=\\-]|$)",
    "Signatures": [
      "+ASb"
    ],
    "CreatedVersion": "1.4.10",
    "LastUpdatedVersion": "1.4.10"
  },
  {
    "Id": "SEC101/178",
    "Name": "AzureIotHubIdentifiableKey",
    "Label": "an Azure IoT Hub access key",
    "DetectionMetadata": "Identifiable",
    "Pattern": "(^|[^abcdefghijklmnopqrstuvwxyzABCDEFGHIJKLMNOPQRSTUVWXYZ1234567890+/_\\-])(?P<refine>[abcdefghijklmnopqrstuvwxyzABCDEFGHIJKLMNOPQRSTUVWXYZ1234567890+/]{33}AIoT[A-P][abcdefghijklmnopqrstuvwxyzABCDEFGHIJKLMNOPQRSTUVWXYZ1234567890+/]{5}=)([^abcdefghijklmnopqrstuvwxyzABCDEFGHIJKLMNOPQRSTUVWXYZ1234567890+/_=\\-]|$)",
    "Signatures": [
      "AIoT"
    ],
    "CreatedVersion": "1.4.2",
    "LastUpdatedVersion": "1.4.2"
  },
  {
    "Id": "SEC101/180",
    "Name": "AzureIotDeviceIdentifiableKey",
    "Label": "an Azure IoT device access key",
    "DetectionMetadata": "Identifiable",
    "Pattern": "(^|[^abcdefghijklmnopqrstuvwxyzABCDEFGHIJKLMNOPQRSTUVWXYZ1234567890+/_\\-])(?P<refine>[abcdefghijklmnopqrstuvwxyzABCDEFGHIJKLMNOPQRSTUVWXYZ1234567890+/]{33}AIoT[A-P][abcdefghijklmnopqrstuvwxyzABCDEFGHIJKLMNOPQRSTUVWXYZ1234567890+/]{5}=)([^abcdefghijklmnopqrstuvwxyzABCDEFGHIJKLMNOPQRSTUVWXYZ1234567890+/_=\\-]|$)",
    "Signatures": [
      "AIoT"
    ],
    "CreatedVersion": "1.4.2",
    "LastUpdatedVersion": "1.4.2"
  },
  {
    "Id": "SEC101/179",
    "Name": "AzureIotDeviceProvisioningIdentifiableKey",
    "Label": "an Azure IoT device provisioning key",
    "DetectionMetadata": "Identifiable",
    "Pattern": "(^|[^abcdefghijklmnopqrstuvwxyzABCDEFGHIJKLMNOPQRSTUVWXYZ1234567890+/_\\-])(?P<refine>[abcdefghijklmnopqrstuvwxyzABCDEFGHIJKLMNOPQRSTUVWXYZ1234567890+/]{33}AIoT[A-P][abcdefghijklmnopqrstuvwxyzABCDEFGHIJKLMNOPQRSTUVWXYZ1234567890+/]{5}=)([^abcdefghijklmnopqrstuvwxyzABCDEFGHIJKLMNOPQRSTUVWXYZ1234567890+/_=\\-]|$)",
    "Signatures": [
      "AIoT"
    ],
    "CreatedVersion": "1.4.2",
    "LastUpdatedVersion": "1.4.2"
  },
  {
    "Id": "SEC101/152",
    "Name": "AzureStorageAccountIdentifiableKey",
    "Label": "an Azure storage account access key",
    "DetectionMetadata": "Identifiable",
    "Pattern": "(^|[^abcdefghijklmnopqrstuvwxyzABCDEFGHIJKLMNOPQRSTUVWXYZ1234567890+/_\\-])(?P<refine>[abcdefghijklmnopqrstuvwxyzABCDEFGHIJKLMNOPQRSTUVWXYZ1234567890+/]{76}\\+ASt[abcdefghijklmnopqrstuvwxyzABCDEFGHIJKLMNOPQRSTUVWXYZ1234567890+/]{5}[AQgw]==)([^abcdefghijklmnopqrstuvwxyzABCDEFGHIJKLMNOPQRSTUVWXYZ1234567890+/_=\\-]|$)",
    "Signatures": [
      "+ASt"
    ],
    "CreatedVersion": "1.4.2",
    "LastUpdatedVersion": "1.4.2"
  },
  {
    "Id": "SEC101/160",
    "Name": "AzureCosmosDBIdentifiableKey",
    "Label": "an Azure CosmosDB access key",
    "DetectionMetadata": "Identifiable",
    "Pattern": "(^|[^abcdefghijklmnopqrstuvwxyzABCDEFGHIJKLMNOPQRSTUVWXYZ1234567890+/_\\-])(?P<refine>[abcdefghijklmnopqrstuvwxyzABCDEFGHIJKLMNOPQRSTUVWXYZ1234567890+/]{76}ACDb[abcdefghijklmnopqrstuvwxyzABCDEFGHIJKLMNOPQRSTUVWXYZ1234567890+/]{5}[AQgw]==)([^abcdefghijklmnopqrstuvwxyzABCDEFGHIJKLMNOPQRSTUVWXYZ1234567890+/_=\\-]|$)",
    "Signatures": [
      "ACDb"
    ],
    "CreatedVersion": "1.4.2",
    "LastUpdatedVersion": "1.4.2"
  },
  {
    "Id": "SEC101/163",
    "Name": "AzureBatchIdentifiableKey",
    "Label": "an Azure Batch access key",
    "DetectionMetadata": "Identifiable",
    "Pattern": "(^|[^abcdefghijklmnopqrstuvwxyzABCDEFGHIJKLMNOPQRSTUVWXYZ1234567890+/_\\-])(?P<refine>[abcdefghijklmnopqrstuvwxyzABCDEFGHIJKLMNOPQRSTUVWXYZ1234567890+/]{76}\\+ABa[abcdefghijklmnopqrstuvwxyzABCDEFGHIJKLMNOPQRSTUVWXYZ1234567890+/]{5}[AQgw]==)([^abcdefghijklmnopqrstuvwxyzABCDEFGHIJKLMNOPQRSTUVWXYZ1234567890+/_=\\-]|$)",
    "Signatures": [
      "+ABa"
    ],
    "CreatedVersion": "1.4.2",
    "LastUpdatedVersion": "1.4.2"
  },
  {
    "Id": "SEC101/170",
    "Name": "AzureMLWebServiceClassicIdentifiableKey",
    "Label": "an Azure ML web service (classic) access key",
    "DetectionMetadata": "Identifiable",
    "Pattern": "(^|[^abcdefghijklmnopqrstuvwxyzABCDEFGHIJKLMNOPQRSTUVWXYZ1234567890+/_\\-])(?P<refine>[abcdefghijklmnopqrstuvwxyzABCDEFGHIJKLMNOPQRSTUVWXYZ1234567890+/]{76}\\+AMC[abcdefghijklmnopqrstuvwxyzABCDEFGHIJKLMNOPQRSTUVWXYZ1234567890+/]{5}[AQgw]==)([^abcdefghijklmnopqrstuvwxyzABCDEFGHIJKLMNOPQRSTUVWXYZ1234567890+/_=\\-]|$)",
    "Signatures": [
      "+AMC"
    ],
    "CreatedVersion": "1.4.2",
    "LastUpdatedVersion": "1.4.2"
  },
  {
    "Id": "SEC101/181",
    "Name": "AzureApimIdentifiableDirectManagementKey",
    "Label": "an Azure API Management direct management key",
    "DetectionMetadata": "Identifiable",
    "Pattern": "(^|[^abcdefghijklmnopqrstuvwxyzABCDEFGHIJKLMNOPQRSTUVWXYZ1234567890+/_\\-])(?P<refine>[abcdefghijklmnopqrstuvwxyzABCDEFGHIJKLMNOPQRSTUVWXYZ1234567890+/]{76}APIM[abcdefghijklmnopqrstuvwxyzABCDEFGHIJKLMNOPQRSTUVWXYZ1234567890+/]{5}[AQgw]==)([^abcdefghijklmnopqrstuvwxyzABCDEFGHIJKLMNOPQRSTUVWXYZ1234567890+/_=\\-]|$)",
    "Signatures": [
      "APIM"
    ],
    "CreatedVersion": "1.4.2",
    "LastUpdatedVersion": "1.4.2"
  },
  {
    "Id": "SEC101/182",
    "Name": "AzureApimIdentifiableSubscriptionKey",
    "Label": "an Azure API Management subscription key",
    "DetectionMetadata": "Identifiable",
    "Pattern": "(^|[^abcdefghijklmnopqrstuvwxyzABCDEFGHIJKLMNOPQRSTUVWXYZ1234567890+/_\\-])(?P<refine>[abcdefghijklmnopqrstuvwxyzABCDEFGHIJKLMNOPQRSTUVWXYZ1234567890+/]{76}APIM[abcdefghijklmnopqrstuvwxyzABCDEFGHIJKLMNOPQRSTUVWXYZ1234567890+/]{5}[AQgw]==)([^abcdefghijklmnopqrstuvwxyzABCDEFGHIJKLMNOPQRSTUVWXYZ1234567890+/_=\\-]|$)",
    "Signatures": [
      "APIM"
    ],
    "CreatedVersion": "1.4.2",
    "LastUpdatedVersion": "1.4.2"
  },
  {
    "Id": "SEC101/183",
    "Name": "AzureApimIdentifiableGatewayKey",
    "Label": "an Azure API Management gateway key",
    "DetectionMetadata": "Identifiable",
    "Pattern": "(^|[^abcdefghijklmnopqrstuvwxyzABCDEFGHIJKLMNOPQRSTUVWXYZ1234567890+/_\\-])(?P<refine>[abcdefghijklmnopqrstuvwxyzABCDEFGHIJKLMNOPQRSTUVWXYZ1234567890+/]{76}APIM[abcdefghijklmnopqrstuvwxyzABCDEFGHIJKLMNOPQRSTUVWXYZ1234567890+/]{5}[AQgw]==)([^abcdefghijklmnopqrstuvwxyzABCDEFGHIJKLMNOPQRSTUVWXYZ1234567890+/_=\\-]|$)",
    "Signatures": [
      "APIM"
    ],
    "CreatedVersion": "1.4.2",
    "LastUpdatedVersion": "1.4.2"
  },
  {
    "Id": "SEC101/184",
    "Name": "AzureApimIdentifiableRepositoryKey",
    "Label": "an Azure API Management repository key",
    "DetectionMetadata": "Identifiable",
    "Pattern": "(^|[^abcdefghijklmnopqrstuvwxyzABCDEFGHIJKLMNOPQRSTUVWXYZ1234567890+/_\\-])(?P<refine>[abcdefghijklmnopqrstuvwxyzABCDEFGHIJKLMNOPQRSTUVWXYZ1234567890+/]{76}APIM[abcdefghijklmnopqrstuvwxyzABCDEFGHIJKLMNOPQRSTUVWXYZ1234567890+/]{5}[AQgw]==)([^abcdefghijklmnopqrstuvwxyzABCDEFGHIJKLMNOPQRSTUVWXYZ1234567890+/_=\\-]|$)",
    "Signatures": [
      "APIM"
    ],
    "CreatedVersion": "1.4.2",
    "LastUpdatedVersion": "1.4.2"
  },
  {
    "Id": "SEC101/154",
    "Name": "AzureCacheForRedisIdentifiableKey",
    "Label": "an Azure Cache for Redis access key",
    "DetectionMetadata": "Identifiable",
    "Pattern": "(^|[^abcdefghijklmnopqrstuvwxyzABCDEFGHIJKLMNOPQRSTUVWXYZ1234567890+/_\\-])(?P<refine>[abcdefghijklmnopqrstuvwxyzABCDEFGHIJKLMNOPQRSTUVWXYZ1234567890+/]{33}AzCa[A-P][abcdefghijklmnopqrstuvwxyzABCDEFGHIJKLMNOPQRSTUVWXYZ1234567890+/]{5}=)([^abcdefghijklmnopqrstuvwxyzABCDEFGHIJKLMNOPQRSTUVWXYZ1234567890+/_=\\-]|$)",
    "Signatures": [
      "AzCa"
    ],
    "CreatedVersion": "1.4.10",
    "LastUpdatedVersion": "1.4.10"
  },
  {
    "Id": "SEC101/176",
    "Name": "AzureContainerRegistryIdentifiableKey",
    "Label": "an Azure Container Registry access key",
    "DetectionMetadata": "Identifiable",
    "Pattern": "(^|[^abcdefghijklmnopqrstuvwxyzABCDEFGHIJKLMNOPQRSTUVWXYZ1234567890+/_\\-])(?P<refine>[abcdefghijklmnopqrstuvwxyzABCDEFGHIJKLMNOPQRSTUVWXYZ1234567890+/]{42}\\+ACR[A-D][abcdefghijklmnopqrstuvwxyzABCDEFGHIJKLMNOPQRSTUVWXYZ1234567890+/]{5})([^abcdefghijklmnopqrstuvwxyzABCDEFGHIJKLMNOPQRSTUVWXYZ1234567890+/_=\\-]|$)",
    "Signatures": [
      "+ACR"
    ],
    "CreatedVersion": "1.4.2",
    "LastUpdatedVersion": "1.4.2"
  },
  {
    "Id": "SEC101/031",
    "Name": "NuGetApiKey",
    "Label": "a NuGet API key",
    "DetectionMetadata": "HighEntropy, FixedSignature, HighConfidence",
    "Pattern": "(?i)(^|[^a-z0-9])(?P<refine>oy2[a-z2-7]{43})([^a-z0-9]|$)",
    "Signatures": [
      "oy2",
      "OY2"
    ],
    "CreatedVersion": "1.4.2",
    "LastUpdatedVersion": "1.4.2"
  },
  {
    "Id": "SEC101/102",
    "Name": "AdoLegacyPat",
    "Label": "an Azure DevOps legacy format personal access token (PAT)",
    "DetectionMetadata": "HighEntropy, EmbeddedChecksum",
    "Pattern": "(?:[^2-7a-z]|^)(?P<refine>[2-7a-z]{52})(?:[^2-7a-z]|$)",
    "Signatures": null,
    "CreatedVersion": "1.4.10",
    "LastUpdatedVersion": "1.4.10"
  },
  {
    "Id": "SEC101/104",
    "Name": "AzureCosmosDBLegacyCredentials",
    "Label": "an Azure Cosmos DB legacy format access key",
    "DetectionMetadata": "ObsoleteFormat, HighEntropy",
    "Pattern": "(?i)\\.documents\\.azure\\.com.+(?:^|[^0-9a-z\\/+])(?P<refine>[0-9a-z\\/+]{86}==)(?:[^=]|$)",
    "Signatures": null,
    "CreatedVersion": "1.4.10",
    "LastUpdatedVersion": "1.4.10"
  },
  {
    "Id": "SEC101/106",
    "Name": "AzureStorageAccountLegacyCredentials",
    "Label": "an Azure storage account legacy format access key",
    "DetectionMetadata": "HighEntropy",
    "Pattern": "(?i)(?:AccountName|StorageName|StorageAccount)\\s*=.+(?:Account|Storage)Key\\s*=\\s*(?P<refine>[0-9a-z\\\\\\/+]{86}==)(?:[^=]|$)",
    "Signatures": null,
    "CreatedVersion": "1.4.10",
    "LastUpdatedVersion": "1.4.10"
  },
  {
    "Id": "SEC101/105",
    "Name": "AzureMessagingLegacyCredentials",
    "Label": "an Azure messaging legacy format access key",
    "DetectionMetadata": "ObsoleteFormat, HighEntropy, MediumConfidence",
    "Pattern": "(?i)\\.servicebus\\.windows.+[^0-9a-z\\/+](?P<refine>[0-9a-z\\/+]{43}=)(?:[^=]|$)",
    "Signatures": [
      ".servicebus"
    ],
    "CreatedVersion": "1.4.12",
    "LastUpdatedVersion": "1.4.12"
  },
  {
    "Id": "SEC101/110",
    "Name": "AzureDatabricksPat",
    "Label": "an Azure Databricks personal access token (PAT)",
    "DetectionMetadata": "HighEntropy, HighConfidence",
    "Pattern": "(?:^|[^0-9a-f\\-])(?P<refine>dapi[0-9a-f\\-]{32,34})(?:[^0-9a-f\\-]|$)",
    "Signatures": [
      "dapi"
    ],
    "CreatedVersion": "1.4.12",
    "LastUpdatedVersion": "1.4.12"
  },
  {
    "Id": "SEC101/199",
    "Name": "AzureEventGridIdentifiableKey",
    "Label": "an Azure Event Grid legacy identifiable access key",
    "DetectionMetadata": "Identifiable",
    "Pattern": "(^|[^abcdefghijklmnopqrstuvwxyzABCDEFGHIJKLMNOPQRSTUVWXYZ1234567890+/_\\-])(?P<refine>[abcdefghijklmnopqrstuvwxyzABCDEFGHIJKLMNOPQRSTUVWXYZ1234567890+/]{33}AZEG[A-P][abcdefghijklmnopqrstuvwxyzABCDEFGHIJKLMNOPQRSTUVWXYZ1234567890+/]{5}=)([^abcdefghijklmnopqrstuvwxyzABCDEFGHIJKLMNOPQRSTUVWXYZ1234567890+/_=\\-]|$)",
    "Signatures": [
      "AZEG"
    ],
    "CreatedVersion": "1.4.20",
    "LastUpdatedVersion": "1.4.20"
<<<<<<< HEAD
  },
  {
    "Id": "SEC101/197",
    "Name": "AzureAppConfigurationLegacyCommonAnnotatedSecurityKey",
    "Label": "an Azure App Configuration legacy common annotated security key",
    "DetectionMetadata": "Identifiable",
    "Pattern": "(^|[^abcdefghijklmnopqrstuvwxyzABCDEFGHIJKLMNOPQRSTUVWXYZ1234567890])(?P<refine>[abcdefghijklmnopqrstuvwxyzABCDEFGHIJKLMNOPQRSTUVWXYZ1234567890]{52}JQQJ99[abcdefghijklmnopqrstuvwxyzABCDEFGHIJKLMNOPQRSTUVWXYZ1234567890][A-L][abcdefghijklmnopqrstuvwxyzABCDEFGHIJKLMNOPQRSTUVWXYZ1234567890]{12}AAAAAZAC[abcdefghijklmnopqrstuvwxyzABCDEFGHIJKLMNOPQRSTUVWXYZ1234567890]{4})",
    "Signatures": [
      "JQQJ"
    ],
    "CreatedVersion": "1.18.0",
    "LastUpdatedVersion": "1.18.0"
  },
  {
    "Id": "SEC101/198",
    "Name": "AzureFluidRelayLegacyCommonAnnotatedSecurityKey",
    "Label": "an Azure Fluid Relay legacy common annotated security key",
    "DetectionMetadata": "Identifiable",
    "Pattern": "(^|[^abcdefghijklmnopqrstuvwxyzABCDEFGHIJKLMNOPQRSTUVWXYZ1234567890])(?P<refine>[abcdefghijklmnopqrstuvwxyzABCDEFGHIJKLMNOPQRSTUVWXYZ1234567890]{52}JQQJ99[abcdefghijklmnopqrstuvwxyzABCDEFGHIJKLMNOPQRSTUVWXYZ1234567890][A-L][abcdefghijklmnopqrstuvwxyzABCDEFGHIJKLMNOPQRSTUVWXYZ1234567890]{12}AAAAAZFR[abcdefghijklmnopqrstuvwxyzABCDEFGHIJKLMNOPQRSTUVWXYZ1234567890]{4})",
    "Signatures": [
      "JQQJ"
    ],
    "CreatedVersion": "1.18.0",
    "LastUpdatedVersion": "1.18.0"
  },
  {
    "Id": "SEC101/199",
    "Name": "AzureEventGridLegacyCommonAnnotatedSecurityKey",
    "Label": "an Azure Event Grid legacy common annotated security key",
    "DetectionMetadata": "Identifiable",
    "Pattern": "(^|[^abcdefghijklmnopqrstuvwxyzABCDEFGHIJKLMNOPQRSTUVWXYZ1234567890])(?P<refine>[abcdefghijklmnopqrstuvwxyzABCDEFGHIJKLMNOPQRSTUVWXYZ1234567890]{52}JQQJ99[abcdefghijklmnopqrstuvwxyzABCDEFGHIJKLMNOPQRSTUVWXYZ1234567890][A-L][abcdefghijklmnopqrstuvwxyzABCDEFGHIJKLMNOPQRSTUVWXYZ1234567890]{12}AAAAAZEG[abcdefghijklmnopqrstuvwxyzABCDEFGHIJKLMNOPQRSTUVWXYZ1234567890]{4})",
    "Signatures": [
      "JQQJ"
    ],
    "CreatedVersion": "1.18.0",
    "LastUpdatedVersion": "1.18.0"
  },
  {
    "Id": "SEC101/201",
    "Name": "AzureDevOpsLegacyCommonAnnotatedSecurityKeyPat",
    "Label": "an Azure DevOps legacy CASK personal access token (PAT)",
    "DetectionMetadata": "Identifiable",
    "Pattern": "(^|[^abcdefghijklmnopqrstuvwxyzABCDEFGHIJKLMNOPQRSTUVWXYZ1234567890])(?P<refine>[abcdefghijklmnopqrstuvwxyzABCDEFGHIJKLMNOPQRSTUVWXYZ1234567890]{52}JQQJ99[abcdefghijklmnopqrstuvwxyzABCDEFGHIJKLMNOPQRSTUVWXYZ1234567890][A-L][abcdefghijklmnopqrstuvwxyzABCDEFGHIJKLMNOPQRSTUVWXYZ1234567890]{12}AAAAAZDO[abcdefghijklmnopqrstuvwxyzABCDEFGHIJKLMNOPQRSTUVWXYZ1234567890]{4})",
    "Signatures": [
      "JQQJ"
    ],
    "CreatedVersion": "1.18.0",
    "LastUpdatedVersion": "1.18.0"
  },
  {
    "Id": "SEC101/202",
    "Name": "AzureMixedRealityLegacyCommonAnnotatedSecurityKeyPat",
    "Label": "an Azure Mixed Reality legacy common annotated security key",
    "DetectionMetadata": "Identifiable",
    "Pattern": "(^|[^abcdefghijklmnopqrstuvwxyzABCDEFGHIJKLMNOPQRSTUVWXYZ1234567890])(?P<refine>[abcdefghijklmnopqrstuvwxyzABCDEFGHIJKLMNOPQRSTUVWXYZ1234567890]{52}JQQJ99[abcdefghijklmnopqrstuvwxyzABCDEFGHIJKLMNOPQRSTUVWXYZ1234567890][A-L][abcdefghijklmnopqrstuvwxyzABCDEFGHIJKLMNOPQRSTUVWXYZ1234567890]{12}AAAAAZMR[abcdefghijklmnopqrstuvwxyzABCDEFGHIJKLMNOPQRSTUVWXYZ1234567890]{4})",
    "Signatures": [
      "JQQJ"
    ],
    "CreatedVersion": "1.18.0",
    "LastUpdatedVersion": "1.18.0"
  },
  {
    "Id": "SEC101/203",
    "Name": "AzureMapsLegacyCommonAnnotatedSecurityKey",
    "Label": "an Azure Maps legacy common annotated security key",
    "DetectionMetadata": "Identifiable",
    "Pattern": "(^|[^abcdefghijklmnopqrstuvwxyzABCDEFGHIJKLMNOPQRSTUVWXYZ1234567890])(?P<refine>[abcdefghijklmnopqrstuvwxyzABCDEFGHIJKLMNOPQRSTUVWXYZ1234567890]{52}JQQJ99[abcdefghijklmnopqrstuvwxyzABCDEFGHIJKLMNOPQRSTUVWXYZ1234567890][A-L][abcdefghijklmnopqrstuvwxyzABCDEFGHIJKLMNOPQRSTUVWXYZ1234567890]{12}AAAAAZMP[abcdefghijklmnopqrstuvwxyzABCDEFGHIJKLMNOPQRSTUVWXYZ1234567890]{4})",
    "Signatures": [
      "JQQJ"
    ],
    "CreatedVersion": "1.18.0",
    "LastUpdatedVersion": "1.18.0"
  },
  {
    "Id": "SEC101/204",
    "Name": "AzureCommunicationServicesLegacyCommonAnnotatedSecurityKey",
    "Label": "an Azure Communication Services legacy common annotated security key",
    "DetectionMetadata": "Identifiable",
    "Pattern": "(^|[^abcdefghijklmnopqrstuvwxyzABCDEFGHIJKLMNOPQRSTUVWXYZ1234567890])(?P<refine>[abcdefghijklmnopqrstuvwxyzABCDEFGHIJKLMNOPQRSTUVWXYZ1234567890]{52}JQQJ99[abcdefghijklmnopqrstuvwxyzABCDEFGHIJKLMNOPQRSTUVWXYZ1234567890][A-L][abcdefghijklmnopqrstuvwxyzABCDEFGHIJKLMNOPQRSTUVWXYZ1234567890]{12}AAAAAZCS[abcdefghijklmnopqrstuvwxyzABCDEFGHIJKLMNOPQRSTUVWXYZ1234567890]{4})",
    "Signatures": [
      "JQQJ"
    ],
    "CreatedVersion": "1.18.0",
    "LastUpdatedVersion": "1.18.0"
  },
  {
    "Id": "SEC101/205",
    "Name": "AzureAIServicesLegacyCommonAnnotatedSecurityKey",
    "Label": "an Azure AI Services (Cognitive Services) legacy common annotated security key",
    "DetectionMetadata": "Identifiable",
    "Pattern": "(^|[^abcdefghijklmnopqrstuvwxyzABCDEFGHIJKLMNOPQRSTUVWXYZ1234567890])(?P<refine>[abcdefghijklmnopqrstuvwxyzABCDEFGHIJKLMNOPQRSTUVWXYZ1234567890]{52}JQQJ99[abcdefghijklmnopqrstuvwxyzABCDEFGHIJKLMNOPQRSTUVWXYZ1234567890][A-L][abcdefghijklmnopqrstuvwxyzABCDEFGHIJKLMNOPQRSTUVWXYZ1234567890]{12}AAAAACOG[abcdefghijklmnopqrstuvwxyzABCDEFGHIJKLMNOPQRSTUVWXYZ1234567890]{4})",
    "Signatures": [
      "JQQJ"
    ],
    "CreatedVersion": "1.18.0",
    "LastUpdatedVersion": "1.18.0"
  },
  {
    "Id": "SEC101/206",
    "Name": "AzureOpenAILegacyCommonAnnotatedSecurityKey",
    "Label": "an Azure OpenAI (Cognitive Services) legacy common annotated security key",
    "DetectionMetadata": "Identifiable",
    "Pattern": "(^|[^abcdefghijklmnopqrstuvwxyzABCDEFGHIJKLMNOPQRSTUVWXYZ1234567890])(?P<refine>[abcdefghijklmnopqrstuvwxyzABCDEFGHIJKLMNOPQRSTUVWXYZ1234567890]{52}JQQJ99[abcdefghijklmnopqrstuvwxyzABCDEFGHIJKLMNOPQRSTUVWXYZ1234567890][A-L][abcdefghijklmnopqrstuvwxyzABCDEFGHIJKLMNOPQRSTUVWXYZ1234567890]{12}AAABACOG[abcdefghijklmnopqrstuvwxyzABCDEFGHIJKLMNOPQRSTUVWXYZ1234567890]{4})",
    "Signatures": [
      "JQQJ"
    ],
    "CreatedVersion": "1.18.0",
    "LastUpdatedVersion": "1.18.0"
  },
  {
    "Id": "SEC101/207",
    "Name": "AzureAnomalyDetectorEELegacyCommonAnnotatedSecurityKey",
    "Label": "an Azure Anomaly Detector EE (Cognitive Services) legacy common annotated security key",
    "DetectionMetadata": "Identifiable",
    "Pattern": "(^|[^abcdefghijklmnopqrstuvwxyzABCDEFGHIJKLMNOPQRSTUVWXYZ1234567890])(?P<refine>[abcdefghijklmnopqrstuvwxyzABCDEFGHIJKLMNOPQRSTUVWXYZ1234567890]{52}JQQJ99[abcdefghijklmnopqrstuvwxyzABCDEFGHIJKLMNOPQRSTUVWXYZ1234567890][A-L][abcdefghijklmnopqrstuvwxyzABCDEFGHIJKLMNOPQRSTUVWXYZ1234567890]{12}AAACACOG[abcdefghijklmnopqrstuvwxyzABCDEFGHIJKLMNOPQRSTUVWXYZ1234567890]{4})",
    "Signatures": [
      "JQQJ"
    ],
    "CreatedVersion": "1.18.0",
    "LastUpdatedVersion": "1.18.0"
  },
  {
    "Id": "SEC101/208",
    "Name": "AzureAnomalyDetectorLegacyCommonAnnotatedSecurityKey",
    "Label": "an Azure Anomaly Detector (Cognitive Services) legacy common annotated security key",
    "DetectionMetadata": "Identifiable",
    "Pattern": "(^|[^abcdefghijklmnopqrstuvwxyzABCDEFGHIJKLMNOPQRSTUVWXYZ1234567890])(?P<refine>[abcdefghijklmnopqrstuvwxyzABCDEFGHIJKLMNOPQRSTUVWXYZ1234567890]{52}JQQJ99[abcdefghijklmnopqrstuvwxyzABCDEFGHIJKLMNOPQRSTUVWXYZ1234567890][A-L][abcdefghijklmnopqrstuvwxyzABCDEFGHIJKLMNOPQRSTUVWXYZ1234567890]{12}AAADACOG[abcdefghijklmnopqrstuvwxyzABCDEFGHIJKLMNOPQRSTUVWXYZ1234567890]{4})",
    "Signatures": [
      "JQQJ"
    ],
    "CreatedVersion": "1.18.0",
    "LastUpdatedVersion": "1.18.0"
  },
  {
    "Id": "SEC101/209",
    "Name": "AzureCognitiveServicesLegacyCommonAnnotatedSecurityKey",
    "Label": "a general Azure Cognitive Services legacy common annotated security key",
    "DetectionMetadata": "Identifiable",
    "Pattern": "(^|[^abcdefghijklmnopqrstuvwxyzABCDEFGHIJKLMNOPQRSTUVWXYZ1234567890])(?P<refine>[abcdefghijklmnopqrstuvwxyzABCDEFGHIJKLMNOPQRSTUVWXYZ1234567890]{52}JQQJ99[abcdefghijklmnopqrstuvwxyzABCDEFGHIJKLMNOPQRSTUVWXYZ1234567890][A-L][abcdefghijklmnopqrstuvwxyzABCDEFGHIJKLMNOPQRSTUVWXYZ1234567890]{12}AAAEACOG[abcdefghijklmnopqrstuvwxyzABCDEFGHIJKLMNOPQRSTUVWXYZ1234567890]{4})",
    "Signatures": [
      "JQQJ"
    ],
    "CreatedVersion": "1.18.0",
    "LastUpdatedVersion": "1.18.0"
  },
  {
    "Id": "SEC101/210",
    "Name": "AzureComputerVisionLegacyCommonAnnotatedSecurityKey",
    "Label": "an Azure Computer Vision (Cognitive Services) legacy common annotated security key",
    "DetectionMetadata": "Identifiable",
    "Pattern": "(^|[^abcdefghijklmnopqrstuvwxyzABCDEFGHIJKLMNOPQRSTUVWXYZ1234567890])(?P<refine>[abcdefghijklmnopqrstuvwxyzABCDEFGHIJKLMNOPQRSTUVWXYZ1234567890]{52}JQQJ99[abcdefghijklmnopqrstuvwxyzABCDEFGHIJKLMNOPQRSTUVWXYZ1234567890][A-L][abcdefghijklmnopqrstuvwxyzABCDEFGHIJKLMNOPQRSTUVWXYZ1234567890]{12}AAAFACOG[abcdefghijklmnopqrstuvwxyzABCDEFGHIJKLMNOPQRSTUVWXYZ1234567890]{4})",
    "Signatures": [
      "JQQJ"
    ],
    "CreatedVersion": "1.18.0",
    "LastUpdatedVersion": "1.18.0"
  },
  {
    "Id": "SEC101/211",
    "Name": "AzureContentModeratorLegacyCommonAnnotatedSecurityKey",
    "Label": "an Azure Content Moderator (Cognitive Services) legacy common annotated security key",
    "DetectionMetadata": "Identifiable",
    "Pattern": "(^|[^abcdefghijklmnopqrstuvwxyzABCDEFGHIJKLMNOPQRSTUVWXYZ1234567890])(?P<refine>[abcdefghijklmnopqrstuvwxyzABCDEFGHIJKLMNOPQRSTUVWXYZ1234567890]{52}JQQJ99[abcdefghijklmnopqrstuvwxyzABCDEFGHIJKLMNOPQRSTUVWXYZ1234567890][A-L][abcdefghijklmnopqrstuvwxyzABCDEFGHIJKLMNOPQRSTUVWXYZ1234567890]{12}AAAGACOG[abcdefghijklmnopqrstuvwxyzABCDEFGHIJKLMNOPQRSTUVWXYZ1234567890]{4})",
    "Signatures": [
      "JQQJ"
    ],
    "CreatedVersion": "1.18.0",
    "LastUpdatedVersion": "1.18.0"
  },
  {
    "Id": "SEC101/212",
    "Name": "AzureContentSafetyLegacyCommonAnnotatedSecurityKey",
    "Label": "an Azure Content Safety (Cognitive Services) legacy common annotated security key",
    "DetectionMetadata": "Identifiable",
    "Pattern": "(^|[^abcdefghijklmnopqrstuvwxyzABCDEFGHIJKLMNOPQRSTUVWXYZ1234567890])(?P<refine>[abcdefghijklmnopqrstuvwxyzABCDEFGHIJKLMNOPQRSTUVWXYZ1234567890]{52}JQQJ99[abcdefghijklmnopqrstuvwxyzABCDEFGHIJKLMNOPQRSTUVWXYZ1234567890][A-L][abcdefghijklmnopqrstuvwxyzABCDEFGHIJKLMNOPQRSTUVWXYZ1234567890]{12}AAAHACOG[abcdefghijklmnopqrstuvwxyzABCDEFGHIJKLMNOPQRSTUVWXYZ1234567890]{4})",
    "Signatures": [
      "JQQJ"
    ],
    "CreatedVersion": "1.18.0",
    "LastUpdatedVersion": "1.18.0"
  },
  {
    "Id": "SEC101/213",
    "Name": "AzureCustomVisionPredictionLegacyCommonAnnotatedSecurityKey",
    "Label": "an Azure Custom Vision Prediction (Cognitive Services) legacy common annotated security key",
    "DetectionMetadata": "Identifiable",
    "Pattern": "(^|[^abcdefghijklmnopqrstuvwxyzABCDEFGHIJKLMNOPQRSTUVWXYZ1234567890])(?P<refine>[abcdefghijklmnopqrstuvwxyzABCDEFGHIJKLMNOPQRSTUVWXYZ1234567890]{52}JQQJ99[abcdefghijklmnopqrstuvwxyzABCDEFGHIJKLMNOPQRSTUVWXYZ1234567890][A-L][abcdefghijklmnopqrstuvwxyzABCDEFGHIJKLMNOPQRSTUVWXYZ1234567890]{12}AAAIACOG[abcdefghijklmnopqrstuvwxyzABCDEFGHIJKLMNOPQRSTUVWXYZ1234567890]{4})",
    "Signatures": [
      "JQQJ"
    ],
    "CreatedVersion": "1.18.0",
    "LastUpdatedVersion": "1.18.0"
  },
  {
    "Id": "SEC101/214",
    "Name": "AzureCustomVisionTrainingLegacyCommonAnnotatedSecurityKey",
    "Label": "an Azure Custom Vision Training (Cognitive Services) legacy common annotated security key",
    "DetectionMetadata": "Identifiable",
    "Pattern": "(^|[^abcdefghijklmnopqrstuvwxyzABCDEFGHIJKLMNOPQRSTUVWXYZ1234567890])(?P<refine>[abcdefghijklmnopqrstuvwxyzABCDEFGHIJKLMNOPQRSTUVWXYZ1234567890]{52}JQQJ99[abcdefghijklmnopqrstuvwxyzABCDEFGHIJKLMNOPQRSTUVWXYZ1234567890][A-L][abcdefghijklmnopqrstuvwxyzABCDEFGHIJKLMNOPQRSTUVWXYZ1234567890]{12}AAAJACOG[abcdefghijklmnopqrstuvwxyzABCDEFGHIJKLMNOPQRSTUVWXYZ1234567890]{4})",
    "Signatures": [
      "JQQJ"
    ],
    "CreatedVersion": "1.18.0",
    "LastUpdatedVersion": "1.18.0"
  },
  {
    "Id": "SEC101/215",
    "Name": "AzureFaceLegacyCommonAnnotatedSecurityKey",
    "Label": "an Azure Face (Cognitive Services) legacy common annotated security key",
    "DetectionMetadata": "Identifiable",
    "Pattern": "(^|[^abcdefghijklmnopqrstuvwxyzABCDEFGHIJKLMNOPQRSTUVWXYZ1234567890])(?P<refine>[abcdefghijklmnopqrstuvwxyzABCDEFGHIJKLMNOPQRSTUVWXYZ1234567890]{52}JQQJ99[abcdefghijklmnopqrstuvwxyzABCDEFGHIJKLMNOPQRSTUVWXYZ1234567890][A-L][abcdefghijklmnopqrstuvwxyzABCDEFGHIJKLMNOPQRSTUVWXYZ1234567890]{12}AAAKACOG[abcdefghijklmnopqrstuvwxyzABCDEFGHIJKLMNOPQRSTUVWXYZ1234567890]{4})",
    "Signatures": [
      "JQQJ"
    ],
    "CreatedVersion": "1.18.0",
    "LastUpdatedVersion": "1.18.0"
  },
  {
    "Id": "SEC101/216",
    "Name": "AzureFormRecognizerLegacyCommonAnnotatedSecurityKey",
    "Label": "an Azure Form Recognizer (Cognitive Services) legacy common annotated security key",
    "DetectionMetadata": "Identifiable",
    "Pattern": "(^|[^abcdefghijklmnopqrstuvwxyzABCDEFGHIJKLMNOPQRSTUVWXYZ1234567890])(?P<refine>[abcdefghijklmnopqrstuvwxyzABCDEFGHIJKLMNOPQRSTUVWXYZ1234567890]{52}JQQJ99[abcdefghijklmnopqrstuvwxyzABCDEFGHIJKLMNOPQRSTUVWXYZ1234567890][A-L][abcdefghijklmnopqrstuvwxyzABCDEFGHIJKLMNOPQRSTUVWXYZ1234567890]{12}AAALACOG[abcdefghijklmnopqrstuvwxyzABCDEFGHIJKLMNOPQRSTUVWXYZ1234567890]{4})",
    "Signatures": [
      "JQQJ"
    ],
    "CreatedVersion": "1.18.0",
    "LastUpdatedVersion": "1.18.0"
  },
  {
    "Id": "SEC101/217",
    "Name": "AzureHealthDecisionSupportLegacyCommonAnnotatedSecurityKey",
    "Label": "an Azure Health Decision Support (Cognitive Services) legacy common annotated security key",
    "DetectionMetadata": "Identifiable",
    "Pattern": "(^|[^abcdefghijklmnopqrstuvwxyzABCDEFGHIJKLMNOPQRSTUVWXYZ1234567890])(?P<refine>[abcdefghijklmnopqrstuvwxyzABCDEFGHIJKLMNOPQRSTUVWXYZ1234567890]{52}JQQJ99[abcdefghijklmnopqrstuvwxyzABCDEFGHIJKLMNOPQRSTUVWXYZ1234567890][A-L][abcdefghijklmnopqrstuvwxyzABCDEFGHIJKLMNOPQRSTUVWXYZ1234567890]{12}AAAMACOG[abcdefghijklmnopqrstuvwxyzABCDEFGHIJKLMNOPQRSTUVWXYZ1234567890]{4})",
    "Signatures": [
      "JQQJ"
    ],
    "CreatedVersion": "1.18.0",
    "LastUpdatedVersion": "1.18.0"
  },
  {
    "Id": "SEC101/218",
    "Name": "AzureHealthInsightsLegacyCommonAnnotatedSecurityKey",
    "Label": "an Azure Health Insights (Cognitive Services) legacy common annotated security key",
    "DetectionMetadata": "Identifiable",
    "Pattern": "(^|[^abcdefghijklmnopqrstuvwxyzABCDEFGHIJKLMNOPQRSTUVWXYZ1234567890])(?P<refine>[abcdefghijklmnopqrstuvwxyzABCDEFGHIJKLMNOPQRSTUVWXYZ1234567890]{52}JQQJ99[abcdefghijklmnopqrstuvwxyzABCDEFGHIJKLMNOPQRSTUVWXYZ1234567890][A-L][abcdefghijklmnopqrstuvwxyzABCDEFGHIJKLMNOPQRSTUVWXYZ1234567890]{12}AAANACOG[abcdefghijklmnopqrstuvwxyzABCDEFGHIJKLMNOPQRSTUVWXYZ1234567890]{4})",
    "Signatures": [
      "JQQJ"
    ],
    "CreatedVersion": "1.18.0",
    "LastUpdatedVersion": "1.18.0"
  },
  {
    "Id": "SEC101/219",
    "Name": "AzureImmersiveReaderLegacyCommonAnnotatedSecurityKey",
    "Label": "an Azure Immersive Reader (Cognitive Services) legacy common annotated security key",
    "DetectionMetadata": "Identifiable",
    "Pattern": "(^|[^abcdefghijklmnopqrstuvwxyzABCDEFGHIJKLMNOPQRSTUVWXYZ1234567890])(?P<refine>[abcdefghijklmnopqrstuvwxyzABCDEFGHIJKLMNOPQRSTUVWXYZ1234567890]{52}JQQJ99[abcdefghijklmnopqrstuvwxyzABCDEFGHIJKLMNOPQRSTUVWXYZ1234567890][A-L][abcdefghijklmnopqrstuvwxyzABCDEFGHIJKLMNOPQRSTUVWXYZ1234567890]{12}AAAOACOG[abcdefghijklmnopqrstuvwxyzABCDEFGHIJKLMNOPQRSTUVWXYZ1234567890]{4})",
    "Signatures": [
      "JQQJ"
    ],
    "CreatedVersion": "1.18.0",
    "LastUpdatedVersion": "1.18.0"
  },
  {
    "Id": "SEC101/220",
    "Name": "AzureInternalAllInOneLegacyCommonAnnotatedSecurityKey",
    "Label": "an Azure Internal All-In-One (Cognitive Services) legacy common annotated security key",
    "DetectionMetadata": "Identifiable",
    "Pattern": "(^|[^abcdefghijklmnopqrstuvwxyzABCDEFGHIJKLMNOPQRSTUVWXYZ1234567890])(?P<refine>[abcdefghijklmnopqrstuvwxyzABCDEFGHIJKLMNOPQRSTUVWXYZ1234567890]{52}JQQJ99[abcdefghijklmnopqrstuvwxyzABCDEFGHIJKLMNOPQRSTUVWXYZ1234567890][A-L][abcdefghijklmnopqrstuvwxyzABCDEFGHIJKLMNOPQRSTUVWXYZ1234567890]{12}AAAPACOG[abcdefghijklmnopqrstuvwxyzABCDEFGHIJKLMNOPQRSTUVWXYZ1234567890]{4})",
    "Signatures": [
      "JQQJ"
    ],
    "CreatedVersion": "1.18.0",
    "LastUpdatedVersion": "1.18.0"
  },
  {
    "Id": "SEC101/221",
    "Name": "AzureKnowledgeLegacyCommonAnnotatedSecurityKey",
    "Label": "an Azure Knowledge (Cognitive Services) legacy common annotated security key",
    "DetectionMetadata": "Identifiable",
    "Pattern": "(^|[^abcdefghijklmnopqrstuvwxyzABCDEFGHIJKLMNOPQRSTUVWXYZ1234567890])(?P<refine>[abcdefghijklmnopqrstuvwxyzABCDEFGHIJKLMNOPQRSTUVWXYZ1234567890]{52}JQQJ99[abcdefghijklmnopqrstuvwxyzABCDEFGHIJKLMNOPQRSTUVWXYZ1234567890][A-L][abcdefghijklmnopqrstuvwxyzABCDEFGHIJKLMNOPQRSTUVWXYZ1234567890]{12}AAAQACOG[abcdefghijklmnopqrstuvwxyzABCDEFGHIJKLMNOPQRSTUVWXYZ1234567890]{4})",
    "Signatures": [
      "JQQJ"
    ],
    "CreatedVersion": "1.18.0",
    "LastUpdatedVersion": "1.18.0"
  },
  {
    "Id": "SEC101/222",
    "Name": "AzureLuisAuthoringLegacyCommonAnnotatedSecurityKey",
    "Label": "an Azure Luis Authoring (Cognitive Services) legacy common annotated security key",
    "DetectionMetadata": "Identifiable",
    "Pattern": "(^|[^abcdefghijklmnopqrstuvwxyzABCDEFGHIJKLMNOPQRSTUVWXYZ1234567890])(?P<refine>[abcdefghijklmnopqrstuvwxyzABCDEFGHIJKLMNOPQRSTUVWXYZ1234567890]{52}JQQJ99[abcdefghijklmnopqrstuvwxyzABCDEFGHIJKLMNOPQRSTUVWXYZ1234567890][A-L][abcdefghijklmnopqrstuvwxyzABCDEFGHIJKLMNOPQRSTUVWXYZ1234567890]{12}AAARACOG[abcdefghijklmnopqrstuvwxyzABCDEFGHIJKLMNOPQRSTUVWXYZ1234567890]{4})",
    "Signatures": [
      "JQQJ"
    ],
    "CreatedVersion": "1.18.0",
    "LastUpdatedVersion": "1.18.0"
  },
  {
    "Id": "SEC101/223",
    "Name": "AzureLuisLegacyCommonAnnotatedSecurityKey",
    "Label": "an Azure Luis (Cognitive Services) legacy common annotated security key",
    "DetectionMetadata": "Identifiable",
    "Pattern": "(^|[^abcdefghijklmnopqrstuvwxyzABCDEFGHIJKLMNOPQRSTUVWXYZ1234567890])(?P<refine>[abcdefghijklmnopqrstuvwxyzABCDEFGHIJKLMNOPQRSTUVWXYZ1234567890]{52}JQQJ99[abcdefghijklmnopqrstuvwxyzABCDEFGHIJKLMNOPQRSTUVWXYZ1234567890][A-L][abcdefghijklmnopqrstuvwxyzABCDEFGHIJKLMNOPQRSTUVWXYZ1234567890]{12}AAASACOG[abcdefghijklmnopqrstuvwxyzABCDEFGHIJKLMNOPQRSTUVWXYZ1234567890]{4})",
    "Signatures": [
      "JQQJ"
    ],
    "CreatedVersion": "1.18.0",
    "LastUpdatedVersion": "1.18.0"
  },
  {
    "Id": "SEC101/224",
    "Name": "AzureMetricsAdvisorLegacyCommonAnnotatedSecurityKey",
    "Label": "an Azure Metrics Advisor (Cognitive Services) legacy common annotated security key",
    "DetectionMetadata": "Identifiable",
    "Pattern": "(^|[^abcdefghijklmnopqrstuvwxyzABCDEFGHIJKLMNOPQRSTUVWXYZ1234567890])(?P<refine>[abcdefghijklmnopqrstuvwxyzABCDEFGHIJKLMNOPQRSTUVWXYZ1234567890]{52}JQQJ99[abcdefghijklmnopqrstuvwxyzABCDEFGHIJKLMNOPQRSTUVWXYZ1234567890][A-L][abcdefghijklmnopqrstuvwxyzABCDEFGHIJKLMNOPQRSTUVWXYZ1234567890]{12}AAATACOG[abcdefghijklmnopqrstuvwxyzABCDEFGHIJKLMNOPQRSTUVWXYZ1234567890]{4})",
    "Signatures": [
      "JQQJ"
    ],
    "CreatedVersion": "1.18.0",
    "LastUpdatedVersion": "1.18.0"
  },
  {
    "Id": "SEC101/225",
    "Name": "AzurePersonalizerLegacyCommonAnnotatedSecurityKey",
    "Label": "an Azure Personalizer (Cognitive Services) legacy common annotated security key",
    "DetectionMetadata": "Identifiable",
    "Pattern": "(^|[^abcdefghijklmnopqrstuvwxyzABCDEFGHIJKLMNOPQRSTUVWXYZ1234567890])(?P<refine>[abcdefghijklmnopqrstuvwxyzABCDEFGHIJKLMNOPQRSTUVWXYZ1234567890]{52}JQQJ99[abcdefghijklmnopqrstuvwxyzABCDEFGHIJKLMNOPQRSTUVWXYZ1234567890][A-L][abcdefghijklmnopqrstuvwxyzABCDEFGHIJKLMNOPQRSTUVWXYZ1234567890]{12}AAAUACOG[abcdefghijklmnopqrstuvwxyzABCDEFGHIJKLMNOPQRSTUVWXYZ1234567890]{4})",
    "Signatures": [
      "JQQJ"
    ],
    "CreatedVersion": "1.18.0",
    "LastUpdatedVersion": "1.18.0"
  },
  {
    "Id": "SEC101/226",
    "Name": "AzureQnAMakerLegacyCommonAnnotatedSecurityKey",
    "Label": "an Azure QnA Maker (Cognitive Services) legacy common annotated security key",
    "DetectionMetadata": "Identifiable",
    "Pattern": "(^|[^abcdefghijklmnopqrstuvwxyzABCDEFGHIJKLMNOPQRSTUVWXYZ1234567890])(?P<refine>[abcdefghijklmnopqrstuvwxyzABCDEFGHIJKLMNOPQRSTUVWXYZ1234567890]{52}JQQJ99[abcdefghijklmnopqrstuvwxyzABCDEFGHIJKLMNOPQRSTUVWXYZ1234567890][A-L][abcdefghijklmnopqrstuvwxyzABCDEFGHIJKLMNOPQRSTUVWXYZ1234567890]{12}AAAVACOG[abcdefghijklmnopqrstuvwxyzABCDEFGHIJKLMNOPQRSTUVWXYZ1234567890]{4})",
    "Signatures": [
      "JQQJ"
    ],
    "CreatedVersion": "1.18.0",
    "LastUpdatedVersion": "1.18.0"
  },
  {
    "Id": "SEC101/227",
    "Name": "AzureQnAMakerv2LegacyCommonAnnotatedSecurityKey",
    "Label": "an Azure QnA Maker v2 (Cognitive Services) legacy common annotated security key",
    "DetectionMetadata": "Identifiable",
    "Pattern": "(^|[^abcdefghijklmnopqrstuvwxyzABCDEFGHIJKLMNOPQRSTUVWXYZ1234567890])(?P<refine>[abcdefghijklmnopqrstuvwxyzABCDEFGHIJKLMNOPQRSTUVWXYZ1234567890]{52}JQQJ99[abcdefghijklmnopqrstuvwxyzABCDEFGHIJKLMNOPQRSTUVWXYZ1234567890][A-L][abcdefghijklmnopqrstuvwxyzABCDEFGHIJKLMNOPQRSTUVWXYZ1234567890]{12}AAAWACOG[abcdefghijklmnopqrstuvwxyzABCDEFGHIJKLMNOPQRSTUVWXYZ1234567890]{4})",
    "Signatures": [
      "JQQJ"
    ],
    "CreatedVersion": "1.18.0",
    "LastUpdatedVersion": "1.18.0"
  },
  {
    "Id": "SEC101/228",
    "Name": "AzureSpeakerRecognitionLegacyCommonAnnotatedSecurityKey",
    "Label": "an Azure Speaker Recognition (Cognitive Services) legacy common annotated security key",
    "DetectionMetadata": "Identifiable",
    "Pattern": "(^|[^abcdefghijklmnopqrstuvwxyzABCDEFGHIJKLMNOPQRSTUVWXYZ1234567890])(?P<refine>[abcdefghijklmnopqrstuvwxyzABCDEFGHIJKLMNOPQRSTUVWXYZ1234567890]{52}JQQJ99[abcdefghijklmnopqrstuvwxyzABCDEFGHIJKLMNOPQRSTUVWXYZ1234567890][A-L][abcdefghijklmnopqrstuvwxyzABCDEFGHIJKLMNOPQRSTUVWXYZ1234567890]{12}AAAXACOG[abcdefghijklmnopqrstuvwxyzABCDEFGHIJKLMNOPQRSTUVWXYZ1234567890]{4})",
    "Signatures": [
      "JQQJ"
    ],
    "CreatedVersion": "1.18.0",
    "LastUpdatedVersion": "1.18.0"
  },
  {
    "Id": "SEC101/229",
    "Name": "AzureSpeechServicesLegacyCommonAnnotatedSecurityKey",
    "Label": "an Azure Speech Services (Cognitive Services) legacy common annotated security key",
    "DetectionMetadata": "Identifiable",
    "Pattern": "(^|[^abcdefghijklmnopqrstuvwxyzABCDEFGHIJKLMNOPQRSTUVWXYZ1234567890])(?P<refine>[abcdefghijklmnopqrstuvwxyzABCDEFGHIJKLMNOPQRSTUVWXYZ1234567890]{52}JQQJ99[abcdefghijklmnopqrstuvwxyzABCDEFGHIJKLMNOPQRSTUVWXYZ1234567890][A-L][abcdefghijklmnopqrstuvwxyzABCDEFGHIJKLMNOPQRSTUVWXYZ1234567890]{12}AAAYACOG[abcdefghijklmnopqrstuvwxyzABCDEFGHIJKLMNOPQRSTUVWXYZ1234567890]{4})",
    "Signatures": [
      "JQQJ"
    ],
    "CreatedVersion": "1.18.0",
    "LastUpdatedVersion": "1.18.0"
  },
  {
    "Id": "SEC101/230",
    "Name": "AzureSpeechTranslationLegacyCommonAnnotatedSecurityKey",
    "Label": "an Azure Speech Translation (Cognitive Services) legacy common annotated security key",
    "DetectionMetadata": "Identifiable",
    "Pattern": "(^|[^abcdefghijklmnopqrstuvwxyzABCDEFGHIJKLMNOPQRSTUVWXYZ1234567890])(?P<refine>[abcdefghijklmnopqrstuvwxyzABCDEFGHIJKLMNOPQRSTUVWXYZ1234567890]{52}JQQJ99[abcdefghijklmnopqrstuvwxyzABCDEFGHIJKLMNOPQRSTUVWXYZ1234567890][A-L][abcdefghijklmnopqrstuvwxyzABCDEFGHIJKLMNOPQRSTUVWXYZ1234567890]{12}AAAZACOG[abcdefghijklmnopqrstuvwxyzABCDEFGHIJKLMNOPQRSTUVWXYZ1234567890]{4})",
    "Signatures": [
      "JQQJ"
    ],
    "CreatedVersion": "1.18.0",
    "LastUpdatedVersion": "1.18.0"
  },
  {
    "Id": "SEC101/231",
    "Name": "AzureTextAnalyticsLegacyCommonAnnotatedSecurityKey",
    "Label": "an Azure Text Analytics (Cognitive Services) legacy common annotated security key",
    "DetectionMetadata": "Identifiable",
    "Pattern": "(^|[^abcdefghijklmnopqrstuvwxyzABCDEFGHIJKLMNOPQRSTUVWXYZ1234567890])(?P<refine>[abcdefghijklmnopqrstuvwxyzABCDEFGHIJKLMNOPQRSTUVWXYZ1234567890]{52}JQQJ99[abcdefghijklmnopqrstuvwxyzABCDEFGHIJKLMNOPQRSTUVWXYZ1234567890][A-L][abcdefghijklmnopqrstuvwxyzABCDEFGHIJKLMNOPQRSTUVWXYZ1234567890]{12}AAAaACOG[abcdefghijklmnopqrstuvwxyzABCDEFGHIJKLMNOPQRSTUVWXYZ1234567890]{4})",
    "Signatures": [
      "JQQJ"
    ],
    "CreatedVersion": "1.18.0",
    "LastUpdatedVersion": "1.18.0"
  },
  {
    "Id": "SEC101/232",
    "Name": "AzureTextTranslationLegacyCommonAnnotatedSecurityKey",
    "Label": "an Azure Text Translation (Cognitive Services) legacy common annotated security key",
    "DetectionMetadata": "Identifiable",
    "Pattern": "(^|[^abcdefghijklmnopqrstuvwxyzABCDEFGHIJKLMNOPQRSTUVWXYZ1234567890])(?P<refine>[abcdefghijklmnopqrstuvwxyzABCDEFGHIJKLMNOPQRSTUVWXYZ1234567890]{52}JQQJ99[abcdefghijklmnopqrstuvwxyzABCDEFGHIJKLMNOPQRSTUVWXYZ1234567890][A-L][abcdefghijklmnopqrstuvwxyzABCDEFGHIJKLMNOPQRSTUVWXYZ1234567890]{12}AAAbACOG[abcdefghijklmnopqrstuvwxyzABCDEFGHIJKLMNOPQRSTUVWXYZ1234567890]{4})",
    "Signatures": [
      "JQQJ"
    ],
    "CreatedVersion": "1.18.0",
    "LastUpdatedVersion": "1.18.0"
  },
  {
    "Id": "SEC101/233",
    "Name": "AzureDummyLegacyCommonAnnotatedSecurityKey",
    "Label": "an Azure Dummy (Cognitive Services) legacy common annotated security key",
    "DetectionMetadata": "Identifiable",
    "Pattern": "(^|[^abcdefghijklmnopqrstuvwxyzABCDEFGHIJKLMNOPQRSTUVWXYZ1234567890])(?P<refine>[abcdefghijklmnopqrstuvwxyzABCDEFGHIJKLMNOPQRSTUVWXYZ1234567890]{52}JQQJ99[abcdefghijklmnopqrstuvwxyzABCDEFGHIJKLMNOPQRSTUVWXYZ1234567890][A-L][abcdefghijklmnopqrstuvwxyzABCDEFGHIJKLMNOPQRSTUVWXYZ1234567890]{12}AAAcACOG[abcdefghijklmnopqrstuvwxyzABCDEFGHIJKLMNOPQRSTUVWXYZ1234567890]{4})",
    "Signatures": [
      "JQQJ"
    ],
    "CreatedVersion": "1.18.0",
    "LastUpdatedVersion": "1.18.0"
  },
  {
    "Id": "SEC101/234",
    "Name": "AzureTranscriptionIntelligenceLegacyCommonAnnotatedSecurityKey",
    "Label": "an Azure Transcription Intelligence (Cognitive Services) legacy common annotated security key",
    "DetectionMetadata": "Identifiable",
    "Pattern": "(^|[^abcdefghijklmnopqrstuvwxyzABCDEFGHIJKLMNOPQRSTUVWXYZ1234567890])(?P<refine>[abcdefghijklmnopqrstuvwxyzABCDEFGHIJKLMNOPQRSTUVWXYZ1234567890]{52}JQQJ99[abcdefghijklmnopqrstuvwxyzABCDEFGHIJKLMNOPQRSTUVWXYZ1234567890][A-L][abcdefghijklmnopqrstuvwxyzABCDEFGHIJKLMNOPQRSTUVWXYZ1234567890]{12}AAAdACOG[abcdefghijklmnopqrstuvwxyzABCDEFGHIJKLMNOPQRSTUVWXYZ1234567890]{4})",
    "Signatures": [
      "JQQJ"
    ],
    "CreatedVersion": "1.18.0",
    "LastUpdatedVersion": "1.18.0"
  },
  {
    "Id": "SEC101/235",
    "Name": "AzureVideoIntelligenceLegacyCommonAnnotatedSecurityKey",
    "Label": "an Azure Video Intelligence (Cognitive Services) legacy common annotated security key",
    "DetectionMetadata": "Identifiable",
    "Pattern": "(^|[^abcdefghijklmnopqrstuvwxyzABCDEFGHIJKLMNOPQRSTUVWXYZ1234567890])(?P<refine>[abcdefghijklmnopqrstuvwxyzABCDEFGHIJKLMNOPQRSTUVWXYZ1234567890]{52}JQQJ99[abcdefghijklmnopqrstuvwxyzABCDEFGHIJKLMNOPQRSTUVWXYZ1234567890][A-L][abcdefghijklmnopqrstuvwxyzABCDEFGHIJKLMNOPQRSTUVWXYZ1234567890]{12}AAAeACOG[abcdefghijklmnopqrstuvwxyzABCDEFGHIJKLMNOPQRSTUVWXYZ1234567890]{4})",
    "Signatures": [
      "JQQJ"
    ],
    "CreatedVersion": "1.18.0",
    "LastUpdatedVersion": "1.18.0"
  },
  {
    "Id": "SEC101/236",
    "Name": "AzureBingAutosuggestLegacyCommonAnnotatedSecurityKey",
    "Label": "an Azure Bing Autosuggest (Cognitive Services) legacy common annotated security key",
    "DetectionMetadata": "Identifiable",
    "Pattern": "(^|[^abcdefghijklmnopqrstuvwxyzABCDEFGHIJKLMNOPQRSTUVWXYZ1234567890])(?P<refine>[abcdefghijklmnopqrstuvwxyzABCDEFGHIJKLMNOPQRSTUVWXYZ1234567890]{52}JQQJ99[abcdefghijklmnopqrstuvwxyzABCDEFGHIJKLMNOPQRSTUVWXYZ1234567890][A-L][abcdefghijklmnopqrstuvwxyzABCDEFGHIJKLMNOPQRSTUVWXYZ1234567890]{12}AAAfACOG[abcdefghijklmnopqrstuvwxyzABCDEFGHIJKLMNOPQRSTUVWXYZ1234567890]{4})",
    "Signatures": [
      "JQQJ"
    ],
    "CreatedVersion": "1.18.0",
    "LastUpdatedVersion": "1.18.0"
  },
  {
    "Id": "SEC101/237",
    "Name": "AzureBingAutosuggestv7LegacyCommonAnnotatedSecurityKey",
    "Label": "an Azure Bing Autosuggest v7 (Cognitive Services) legacy common annotated security key",
    "DetectionMetadata": "Identifiable",
    "Pattern": "(^|[^abcdefghijklmnopqrstuvwxyzABCDEFGHIJKLMNOPQRSTUVWXYZ1234567890])(?P<refine>[abcdefghijklmnopqrstuvwxyzABCDEFGHIJKLMNOPQRSTUVWXYZ1234567890]{52}JQQJ99[abcdefghijklmnopqrstuvwxyzABCDEFGHIJKLMNOPQRSTUVWXYZ1234567890][A-L][abcdefghijklmnopqrstuvwxyzABCDEFGHIJKLMNOPQRSTUVWXYZ1234567890]{12}AAAgACOG[abcdefghijklmnopqrstuvwxyzABCDEFGHIJKLMNOPQRSTUVWXYZ1234567890]{4})",
    "Signatures": [
      "JQQJ"
    ],
    "CreatedVersion": "1.18.0",
    "LastUpdatedVersion": "1.18.0"
  },
  {
    "Id": "SEC101/238",
    "Name": "AzureBingCustomSearchLegacyCommonAnnotatedSecurityKey",
    "Label": "an Azure Bing Custom Search (Cognitive Services) legacy common annotated security key",
    "DetectionMetadata": "Identifiable",
    "Pattern": "(^|[^abcdefghijklmnopqrstuvwxyzABCDEFGHIJKLMNOPQRSTUVWXYZ1234567890])(?P<refine>[abcdefghijklmnopqrstuvwxyzABCDEFGHIJKLMNOPQRSTUVWXYZ1234567890]{52}JQQJ99[abcdefghijklmnopqrstuvwxyzABCDEFGHIJKLMNOPQRSTUVWXYZ1234567890][A-L][abcdefghijklmnopqrstuvwxyzABCDEFGHIJKLMNOPQRSTUVWXYZ1234567890]{12}AAAhACOG[abcdefghijklmnopqrstuvwxyzABCDEFGHIJKLMNOPQRSTUVWXYZ1234567890]{4})",
    "Signatures": [
      "JQQJ"
    ],
    "CreatedVersion": "1.18.0",
    "LastUpdatedVersion": "1.18.0"
  },
  {
    "Id": "SEC101/239",
    "Name": "AzureBingCustomVisualSearchLegacyCommonAnnotatedSecurityKey",
    "Label": "an Azure Bing Custom VisualSearch (Cognitive Services) legacy common annotated security key",
    "DetectionMetadata": "Identifiable",
    "Pattern": "(^|[^abcdefghijklmnopqrstuvwxyzABCDEFGHIJKLMNOPQRSTUVWXYZ1234567890])(?P<refine>[abcdefghijklmnopqrstuvwxyzABCDEFGHIJKLMNOPQRSTUVWXYZ1234567890]{52}JQQJ99[abcdefghijklmnopqrstuvwxyzABCDEFGHIJKLMNOPQRSTUVWXYZ1234567890][A-L][abcdefghijklmnopqrstuvwxyzABCDEFGHIJKLMNOPQRSTUVWXYZ1234567890]{12}AAAiACOG[abcdefghijklmnopqrstuvwxyzABCDEFGHIJKLMNOPQRSTUVWXYZ1234567890]{4})",
    "Signatures": [
      "JQQJ"
    ],
    "CreatedVersion": "1.18.0",
    "LastUpdatedVersion": "1.18.0"
  },
  {
    "Id": "SEC101/240",
    "Name": "AzureBingEntitySearchLegacyCommonAnnotatedSecurityKey",
    "Label": "an Azure Bing Entity Search (Cognitive Services) legacy common annotated security key",
    "DetectionMetadata": "Identifiable",
    "Pattern": "(^|[^abcdefghijklmnopqrstuvwxyzABCDEFGHIJKLMNOPQRSTUVWXYZ1234567890])(?P<refine>[abcdefghijklmnopqrstuvwxyzABCDEFGHIJKLMNOPQRSTUVWXYZ1234567890]{52}JQQJ99[abcdefghijklmnopqrstuvwxyzABCDEFGHIJKLMNOPQRSTUVWXYZ1234567890][A-L][abcdefghijklmnopqrstuvwxyzABCDEFGHIJKLMNOPQRSTUVWXYZ1234567890]{12}AAAjACOG[abcdefghijklmnopqrstuvwxyzABCDEFGHIJKLMNOPQRSTUVWXYZ1234567890]{4})",
    "Signatures": [
      "JQQJ"
    ],
    "CreatedVersion": "1.18.0",
    "LastUpdatedVersion": "1.18.0"
  },
  {
    "Id": "SEC101/241",
    "Name": "AzureBingSearchLegacyCommonAnnotatedSecurityKey",
    "Label": "an Azure Bing Search (Cognitive Services) legacy common annotated security key",
    "DetectionMetadata": "Identifiable",
    "Pattern": "(^|[^abcdefghijklmnopqrstuvwxyzABCDEFGHIJKLMNOPQRSTUVWXYZ1234567890])(?P<refine>[abcdefghijklmnopqrstuvwxyzABCDEFGHIJKLMNOPQRSTUVWXYZ1234567890]{52}JQQJ99[abcdefghijklmnopqrstuvwxyzABCDEFGHIJKLMNOPQRSTUVWXYZ1234567890][A-L][abcdefghijklmnopqrstuvwxyzABCDEFGHIJKLMNOPQRSTUVWXYZ1234567890]{12}AAAkACOG[abcdefghijklmnopqrstuvwxyzABCDEFGHIJKLMNOPQRSTUVWXYZ1234567890]{4})",
    "Signatures": [
      "JQQJ"
    ],
    "CreatedVersion": "1.18.0",
    "LastUpdatedVersion": "1.18.0"
  },
  {
    "Id": "SEC101/242",
    "Name": "AzureBingSearchv7LegacyCommonAnnotatedSecurityKey",
    "Label": "an Azure Bing Search v7 (Cognitive Services) legacy common annotated security key",
    "DetectionMetadata": "Identifiable",
    "Pattern": "(^|[^abcdefghijklmnopqrstuvwxyzABCDEFGHIJKLMNOPQRSTUVWXYZ1234567890])(?P<refine>[abcdefghijklmnopqrstuvwxyzABCDEFGHIJKLMNOPQRSTUVWXYZ1234567890]{52}JQQJ99[abcdefghijklmnopqrstuvwxyzABCDEFGHIJKLMNOPQRSTUVWXYZ1234567890][A-L][abcdefghijklmnopqrstuvwxyzABCDEFGHIJKLMNOPQRSTUVWXYZ1234567890]{12}AAAlACOG[abcdefghijklmnopqrstuvwxyzABCDEFGHIJKLMNOPQRSTUVWXYZ1234567890]{4})",
    "Signatures": [
      "JQQJ"
    ],
    "CreatedVersion": "1.18.0",
    "LastUpdatedVersion": "1.18.0"
  },
  {
    "Id": "SEC101/243",
    "Name": "AzureBingSpeechLegacyCommonAnnotatedSecurityKey",
    "Label": "an Azure Bing Speech (Cognitive Services) legacy common annotated security key",
    "DetectionMetadata": "Identifiable",
    "Pattern": "(^|[^abcdefghijklmnopqrstuvwxyzABCDEFGHIJKLMNOPQRSTUVWXYZ1234567890])(?P<refine>[abcdefghijklmnopqrstuvwxyzABCDEFGHIJKLMNOPQRSTUVWXYZ1234567890]{52}JQQJ99[abcdefghijklmnopqrstuvwxyzABCDEFGHIJKLMNOPQRSTUVWXYZ1234567890][A-L][abcdefghijklmnopqrstuvwxyzABCDEFGHIJKLMNOPQRSTUVWXYZ1234567890]{12}AAAmACOG[abcdefghijklmnopqrstuvwxyzABCDEFGHIJKLMNOPQRSTUVWXYZ1234567890]{4})",
    "Signatures": [
      "JQQJ"
    ],
    "CreatedVersion": "1.18.0",
    "LastUpdatedVersion": "1.18.0"
  },
  {
    "Id": "SEC101/244",
    "Name": "AzureBingSpellCheckLegacyCommonAnnotatedSecurityKey",
    "Label": "an Azure Bing Spell Check (Cognitive Services) legacy common annotated security key",
    "DetectionMetadata": "Identifiable",
    "Pattern": "(^|[^abcdefghijklmnopqrstuvwxyzABCDEFGHIJKLMNOPQRSTUVWXYZ1234567890])(?P<refine>[abcdefghijklmnopqrstuvwxyzABCDEFGHIJKLMNOPQRSTUVWXYZ1234567890]{52}JQQJ99[abcdefghijklmnopqrstuvwxyzABCDEFGHIJKLMNOPQRSTUVWXYZ1234567890][A-L][abcdefghijklmnopqrstuvwxyzABCDEFGHIJKLMNOPQRSTUVWXYZ1234567890]{12}AAAnACOG[abcdefghijklmnopqrstuvwxyzABCDEFGHIJKLMNOPQRSTUVWXYZ1234567890]{4})",
    "Signatures": [
      "JQQJ"
    ],
    "CreatedVersion": "1.18.0",
    "LastUpdatedVersion": "1.18.0"
  },
  {
    "Id": "SEC101/245",
    "Name": "AzureBingSpellCheckv7LegacyCommonAnnotatedSecurityKey",
    "Label": "an Azure Bing Spell Check v7 (Cognitive Services) legacy common annotated security key",
    "DetectionMetadata": "Identifiable",
    "Pattern": "(^|[^abcdefghijklmnopqrstuvwxyzABCDEFGHIJKLMNOPQRSTUVWXYZ1234567890])(?P<refine>[abcdefghijklmnopqrstuvwxyzABCDEFGHIJKLMNOPQRSTUVWXYZ1234567890]{52}JQQJ99[abcdefghijklmnopqrstuvwxyzABCDEFGHIJKLMNOPQRSTUVWXYZ1234567890][A-L][abcdefghijklmnopqrstuvwxyzABCDEFGHIJKLMNOPQRSTUVWXYZ1234567890]{12}AAAoACOG[abcdefghijklmnopqrstuvwxyzABCDEFGHIJKLMNOPQRSTUVWXYZ1234567890]{4})",
    "Signatures": [
      "JQQJ"
    ],
    "CreatedVersion": "1.18.0",
    "LastUpdatedVersion": "1.18.0"
=======
>>>>>>> 2f3167ca
  },
  {
    "Id": "SEC101/050",
    "Name": "NpmAuthorKey",
    "Label": "an NPM author key",
    "DetectionMetadata": "HighEntropy, FixedSignature, HighConfidence",
    "Pattern": "(^|[^abcdefghijklmnopqrstuvwxyzABCDEFGHIJKLMNOPQRSTUVWXYZ1234567890])(?P<refine>npm_[abcdefghijklmnopqrstuvwxyzABCDEFGHIJKLMNOPQRSTUVWXYZ1234567890]{36})([^abcdefghijklmnopqrstuvwxyzABCDEFGHIJKLMNOPQRSTUVWXYZ1234567890]|$)",
    "Signatures": [
      "npm_"
    ],
    "CreatedVersion": "1.4.24",
    "LastUpdatedVersion": "1.4.24"
  },
  {
    "Id": "SEC101/565",
    "Name": "SecretScanningSampleToken",
    "Label": "a non-functional secret scanning sample token",
    "DetectionMetadata": "HighEntropy, FixedSignature, HighConfidence",
    "Pattern": "(^|[^abcdefghijklmnopqrstuvwxyzABCDEFGHIJKLMNOPQRSTUVWXYZ1234567890])(?P<refine>secret_scanning_ab85fc6f8d7638cf1c11da812da308d43_[0-9A-Za-z]{5})([^abcdefghijklmnopqrstuvwxyzABCDEFGHIJKLMNOPQRSTUVWXYZ1234567890]|$)",
    "Signatures": [
      "ab85"
    ],
    "CreatedVersion": "1.4.11",
    "LastUpdatedVersion": "1.4.11"
  }
]<|MERGE_RESOLUTION|>--- conflicted
+++ resolved
@@ -1,16 +1,4 @@
 [
-  {
-    "Id": "SEC101/177",
-    "Name": "SqlPrivateDefaultCloudSALegacyCommonAnnotatedSecurityKey",
-    "Label": "a SQL private default cloud SA legacy common annotated security key",
-    "DetectionMetadata": "Identifiable",
-    "Pattern": "(^|[^abcdefghijklmnopqrstuvwxyzABCDEFGHIJKLMNOPQRSTUVWXYZ1234567890])(?P<refine>[abcdefghijklmnopqrstuvwxyzABCDEFGHIJKLMNOPQRSTUVWXYZ1234567890]{52}JQQJ99[abcdefghijklmnopqrstuvwxyzABCDEFGHIJKLMNOPQRSTUVWXYZ1234567890][A-L][abcdefghijklmnopqrstuvwxyzABCDEFGHIJKLMNOPQRSTUVWXYZ1234567890]{12}AAAAmsql[abcdefghijklmnopqrstuvwxyzABCDEFGHIJKLMNOPQRSTUVWXYZ1234567890]{4})",
-    "Signatures": [
-      "JQQJ"
-    ],
-    "CreatedVersion": "1.18.0",
-    "LastUpdatedVersion": "1.18.0"
-  },
   {
     "Id": "SEC101/200",
     "Name": "UnclassifiedLegacyCommonAnnotatedSecurityKey",
@@ -334,7 +322,7 @@
   {
     "Id": "SEC101/199",
     "Name": "AzureEventGridIdentifiableKey",
-    "Label": "an Azure Event Grid legacy identifiable access key",
+    "Label": "an Azure Event Grid access key",
     "DetectionMetadata": "Identifiable",
     "Pattern": "(^|[^abcdefghijklmnopqrstuvwxyzABCDEFGHIJKLMNOPQRSTUVWXYZ1234567890+/_\\-])(?P<refine>[abcdefghijklmnopqrstuvwxyzABCDEFGHIJKLMNOPQRSTUVWXYZ1234567890+/]{33}AZEG[A-P][abcdefghijklmnopqrstuvwxyzABCDEFGHIJKLMNOPQRSTUVWXYZ1234567890+/]{5}=)([^abcdefghijklmnopqrstuvwxyzABCDEFGHIJKLMNOPQRSTUVWXYZ1234567890+/_=\\-]|$)",
     "Signatures": [
@@ -342,585 +330,6 @@
     ],
     "CreatedVersion": "1.4.20",
     "LastUpdatedVersion": "1.4.20"
-<<<<<<< HEAD
-  },
-  {
-    "Id": "SEC101/197",
-    "Name": "AzureAppConfigurationLegacyCommonAnnotatedSecurityKey",
-    "Label": "an Azure App Configuration legacy common annotated security key",
-    "DetectionMetadata": "Identifiable",
-    "Pattern": "(^|[^abcdefghijklmnopqrstuvwxyzABCDEFGHIJKLMNOPQRSTUVWXYZ1234567890])(?P<refine>[abcdefghijklmnopqrstuvwxyzABCDEFGHIJKLMNOPQRSTUVWXYZ1234567890]{52}JQQJ99[abcdefghijklmnopqrstuvwxyzABCDEFGHIJKLMNOPQRSTUVWXYZ1234567890][A-L][abcdefghijklmnopqrstuvwxyzABCDEFGHIJKLMNOPQRSTUVWXYZ1234567890]{12}AAAAAZAC[abcdefghijklmnopqrstuvwxyzABCDEFGHIJKLMNOPQRSTUVWXYZ1234567890]{4})",
-    "Signatures": [
-      "JQQJ"
-    ],
-    "CreatedVersion": "1.18.0",
-    "LastUpdatedVersion": "1.18.0"
-  },
-  {
-    "Id": "SEC101/198",
-    "Name": "AzureFluidRelayLegacyCommonAnnotatedSecurityKey",
-    "Label": "an Azure Fluid Relay legacy common annotated security key",
-    "DetectionMetadata": "Identifiable",
-    "Pattern": "(^|[^abcdefghijklmnopqrstuvwxyzABCDEFGHIJKLMNOPQRSTUVWXYZ1234567890])(?P<refine>[abcdefghijklmnopqrstuvwxyzABCDEFGHIJKLMNOPQRSTUVWXYZ1234567890]{52}JQQJ99[abcdefghijklmnopqrstuvwxyzABCDEFGHIJKLMNOPQRSTUVWXYZ1234567890][A-L][abcdefghijklmnopqrstuvwxyzABCDEFGHIJKLMNOPQRSTUVWXYZ1234567890]{12}AAAAAZFR[abcdefghijklmnopqrstuvwxyzABCDEFGHIJKLMNOPQRSTUVWXYZ1234567890]{4})",
-    "Signatures": [
-      "JQQJ"
-    ],
-    "CreatedVersion": "1.18.0",
-    "LastUpdatedVersion": "1.18.0"
-  },
-  {
-    "Id": "SEC101/199",
-    "Name": "AzureEventGridLegacyCommonAnnotatedSecurityKey",
-    "Label": "an Azure Event Grid legacy common annotated security key",
-    "DetectionMetadata": "Identifiable",
-    "Pattern": "(^|[^abcdefghijklmnopqrstuvwxyzABCDEFGHIJKLMNOPQRSTUVWXYZ1234567890])(?P<refine>[abcdefghijklmnopqrstuvwxyzABCDEFGHIJKLMNOPQRSTUVWXYZ1234567890]{52}JQQJ99[abcdefghijklmnopqrstuvwxyzABCDEFGHIJKLMNOPQRSTUVWXYZ1234567890][A-L][abcdefghijklmnopqrstuvwxyzABCDEFGHIJKLMNOPQRSTUVWXYZ1234567890]{12}AAAAAZEG[abcdefghijklmnopqrstuvwxyzABCDEFGHIJKLMNOPQRSTUVWXYZ1234567890]{4})",
-    "Signatures": [
-      "JQQJ"
-    ],
-    "CreatedVersion": "1.18.0",
-    "LastUpdatedVersion": "1.18.0"
-  },
-  {
-    "Id": "SEC101/201",
-    "Name": "AzureDevOpsLegacyCommonAnnotatedSecurityKeyPat",
-    "Label": "an Azure DevOps legacy CASK personal access token (PAT)",
-    "DetectionMetadata": "Identifiable",
-    "Pattern": "(^|[^abcdefghijklmnopqrstuvwxyzABCDEFGHIJKLMNOPQRSTUVWXYZ1234567890])(?P<refine>[abcdefghijklmnopqrstuvwxyzABCDEFGHIJKLMNOPQRSTUVWXYZ1234567890]{52}JQQJ99[abcdefghijklmnopqrstuvwxyzABCDEFGHIJKLMNOPQRSTUVWXYZ1234567890][A-L][abcdefghijklmnopqrstuvwxyzABCDEFGHIJKLMNOPQRSTUVWXYZ1234567890]{12}AAAAAZDO[abcdefghijklmnopqrstuvwxyzABCDEFGHIJKLMNOPQRSTUVWXYZ1234567890]{4})",
-    "Signatures": [
-      "JQQJ"
-    ],
-    "CreatedVersion": "1.18.0",
-    "LastUpdatedVersion": "1.18.0"
-  },
-  {
-    "Id": "SEC101/202",
-    "Name": "AzureMixedRealityLegacyCommonAnnotatedSecurityKeyPat",
-    "Label": "an Azure Mixed Reality legacy common annotated security key",
-    "DetectionMetadata": "Identifiable",
-    "Pattern": "(^|[^abcdefghijklmnopqrstuvwxyzABCDEFGHIJKLMNOPQRSTUVWXYZ1234567890])(?P<refine>[abcdefghijklmnopqrstuvwxyzABCDEFGHIJKLMNOPQRSTUVWXYZ1234567890]{52}JQQJ99[abcdefghijklmnopqrstuvwxyzABCDEFGHIJKLMNOPQRSTUVWXYZ1234567890][A-L][abcdefghijklmnopqrstuvwxyzABCDEFGHIJKLMNOPQRSTUVWXYZ1234567890]{12}AAAAAZMR[abcdefghijklmnopqrstuvwxyzABCDEFGHIJKLMNOPQRSTUVWXYZ1234567890]{4})",
-    "Signatures": [
-      "JQQJ"
-    ],
-    "CreatedVersion": "1.18.0",
-    "LastUpdatedVersion": "1.18.0"
-  },
-  {
-    "Id": "SEC101/203",
-    "Name": "AzureMapsLegacyCommonAnnotatedSecurityKey",
-    "Label": "an Azure Maps legacy common annotated security key",
-    "DetectionMetadata": "Identifiable",
-    "Pattern": "(^|[^abcdefghijklmnopqrstuvwxyzABCDEFGHIJKLMNOPQRSTUVWXYZ1234567890])(?P<refine>[abcdefghijklmnopqrstuvwxyzABCDEFGHIJKLMNOPQRSTUVWXYZ1234567890]{52}JQQJ99[abcdefghijklmnopqrstuvwxyzABCDEFGHIJKLMNOPQRSTUVWXYZ1234567890][A-L][abcdefghijklmnopqrstuvwxyzABCDEFGHIJKLMNOPQRSTUVWXYZ1234567890]{12}AAAAAZMP[abcdefghijklmnopqrstuvwxyzABCDEFGHIJKLMNOPQRSTUVWXYZ1234567890]{4})",
-    "Signatures": [
-      "JQQJ"
-    ],
-    "CreatedVersion": "1.18.0",
-    "LastUpdatedVersion": "1.18.0"
-  },
-  {
-    "Id": "SEC101/204",
-    "Name": "AzureCommunicationServicesLegacyCommonAnnotatedSecurityKey",
-    "Label": "an Azure Communication Services legacy common annotated security key",
-    "DetectionMetadata": "Identifiable",
-    "Pattern": "(^|[^abcdefghijklmnopqrstuvwxyzABCDEFGHIJKLMNOPQRSTUVWXYZ1234567890])(?P<refine>[abcdefghijklmnopqrstuvwxyzABCDEFGHIJKLMNOPQRSTUVWXYZ1234567890]{52}JQQJ99[abcdefghijklmnopqrstuvwxyzABCDEFGHIJKLMNOPQRSTUVWXYZ1234567890][A-L][abcdefghijklmnopqrstuvwxyzABCDEFGHIJKLMNOPQRSTUVWXYZ1234567890]{12}AAAAAZCS[abcdefghijklmnopqrstuvwxyzABCDEFGHIJKLMNOPQRSTUVWXYZ1234567890]{4})",
-    "Signatures": [
-      "JQQJ"
-    ],
-    "CreatedVersion": "1.18.0",
-    "LastUpdatedVersion": "1.18.0"
-  },
-  {
-    "Id": "SEC101/205",
-    "Name": "AzureAIServicesLegacyCommonAnnotatedSecurityKey",
-    "Label": "an Azure AI Services (Cognitive Services) legacy common annotated security key",
-    "DetectionMetadata": "Identifiable",
-    "Pattern": "(^|[^abcdefghijklmnopqrstuvwxyzABCDEFGHIJKLMNOPQRSTUVWXYZ1234567890])(?P<refine>[abcdefghijklmnopqrstuvwxyzABCDEFGHIJKLMNOPQRSTUVWXYZ1234567890]{52}JQQJ99[abcdefghijklmnopqrstuvwxyzABCDEFGHIJKLMNOPQRSTUVWXYZ1234567890][A-L][abcdefghijklmnopqrstuvwxyzABCDEFGHIJKLMNOPQRSTUVWXYZ1234567890]{12}AAAAACOG[abcdefghijklmnopqrstuvwxyzABCDEFGHIJKLMNOPQRSTUVWXYZ1234567890]{4})",
-    "Signatures": [
-      "JQQJ"
-    ],
-    "CreatedVersion": "1.18.0",
-    "LastUpdatedVersion": "1.18.0"
-  },
-  {
-    "Id": "SEC101/206",
-    "Name": "AzureOpenAILegacyCommonAnnotatedSecurityKey",
-    "Label": "an Azure OpenAI (Cognitive Services) legacy common annotated security key",
-    "DetectionMetadata": "Identifiable",
-    "Pattern": "(^|[^abcdefghijklmnopqrstuvwxyzABCDEFGHIJKLMNOPQRSTUVWXYZ1234567890])(?P<refine>[abcdefghijklmnopqrstuvwxyzABCDEFGHIJKLMNOPQRSTUVWXYZ1234567890]{52}JQQJ99[abcdefghijklmnopqrstuvwxyzABCDEFGHIJKLMNOPQRSTUVWXYZ1234567890][A-L][abcdefghijklmnopqrstuvwxyzABCDEFGHIJKLMNOPQRSTUVWXYZ1234567890]{12}AAABACOG[abcdefghijklmnopqrstuvwxyzABCDEFGHIJKLMNOPQRSTUVWXYZ1234567890]{4})",
-    "Signatures": [
-      "JQQJ"
-    ],
-    "CreatedVersion": "1.18.0",
-    "LastUpdatedVersion": "1.18.0"
-  },
-  {
-    "Id": "SEC101/207",
-    "Name": "AzureAnomalyDetectorEELegacyCommonAnnotatedSecurityKey",
-    "Label": "an Azure Anomaly Detector EE (Cognitive Services) legacy common annotated security key",
-    "DetectionMetadata": "Identifiable",
-    "Pattern": "(^|[^abcdefghijklmnopqrstuvwxyzABCDEFGHIJKLMNOPQRSTUVWXYZ1234567890])(?P<refine>[abcdefghijklmnopqrstuvwxyzABCDEFGHIJKLMNOPQRSTUVWXYZ1234567890]{52}JQQJ99[abcdefghijklmnopqrstuvwxyzABCDEFGHIJKLMNOPQRSTUVWXYZ1234567890][A-L][abcdefghijklmnopqrstuvwxyzABCDEFGHIJKLMNOPQRSTUVWXYZ1234567890]{12}AAACACOG[abcdefghijklmnopqrstuvwxyzABCDEFGHIJKLMNOPQRSTUVWXYZ1234567890]{4})",
-    "Signatures": [
-      "JQQJ"
-    ],
-    "CreatedVersion": "1.18.0",
-    "LastUpdatedVersion": "1.18.0"
-  },
-  {
-    "Id": "SEC101/208",
-    "Name": "AzureAnomalyDetectorLegacyCommonAnnotatedSecurityKey",
-    "Label": "an Azure Anomaly Detector (Cognitive Services) legacy common annotated security key",
-    "DetectionMetadata": "Identifiable",
-    "Pattern": "(^|[^abcdefghijklmnopqrstuvwxyzABCDEFGHIJKLMNOPQRSTUVWXYZ1234567890])(?P<refine>[abcdefghijklmnopqrstuvwxyzABCDEFGHIJKLMNOPQRSTUVWXYZ1234567890]{52}JQQJ99[abcdefghijklmnopqrstuvwxyzABCDEFGHIJKLMNOPQRSTUVWXYZ1234567890][A-L][abcdefghijklmnopqrstuvwxyzABCDEFGHIJKLMNOPQRSTUVWXYZ1234567890]{12}AAADACOG[abcdefghijklmnopqrstuvwxyzABCDEFGHIJKLMNOPQRSTUVWXYZ1234567890]{4})",
-    "Signatures": [
-      "JQQJ"
-    ],
-    "CreatedVersion": "1.18.0",
-    "LastUpdatedVersion": "1.18.0"
-  },
-  {
-    "Id": "SEC101/209",
-    "Name": "AzureCognitiveServicesLegacyCommonAnnotatedSecurityKey",
-    "Label": "a general Azure Cognitive Services legacy common annotated security key",
-    "DetectionMetadata": "Identifiable",
-    "Pattern": "(^|[^abcdefghijklmnopqrstuvwxyzABCDEFGHIJKLMNOPQRSTUVWXYZ1234567890])(?P<refine>[abcdefghijklmnopqrstuvwxyzABCDEFGHIJKLMNOPQRSTUVWXYZ1234567890]{52}JQQJ99[abcdefghijklmnopqrstuvwxyzABCDEFGHIJKLMNOPQRSTUVWXYZ1234567890][A-L][abcdefghijklmnopqrstuvwxyzABCDEFGHIJKLMNOPQRSTUVWXYZ1234567890]{12}AAAEACOG[abcdefghijklmnopqrstuvwxyzABCDEFGHIJKLMNOPQRSTUVWXYZ1234567890]{4})",
-    "Signatures": [
-      "JQQJ"
-    ],
-    "CreatedVersion": "1.18.0",
-    "LastUpdatedVersion": "1.18.0"
-  },
-  {
-    "Id": "SEC101/210",
-    "Name": "AzureComputerVisionLegacyCommonAnnotatedSecurityKey",
-    "Label": "an Azure Computer Vision (Cognitive Services) legacy common annotated security key",
-    "DetectionMetadata": "Identifiable",
-    "Pattern": "(^|[^abcdefghijklmnopqrstuvwxyzABCDEFGHIJKLMNOPQRSTUVWXYZ1234567890])(?P<refine>[abcdefghijklmnopqrstuvwxyzABCDEFGHIJKLMNOPQRSTUVWXYZ1234567890]{52}JQQJ99[abcdefghijklmnopqrstuvwxyzABCDEFGHIJKLMNOPQRSTUVWXYZ1234567890][A-L][abcdefghijklmnopqrstuvwxyzABCDEFGHIJKLMNOPQRSTUVWXYZ1234567890]{12}AAAFACOG[abcdefghijklmnopqrstuvwxyzABCDEFGHIJKLMNOPQRSTUVWXYZ1234567890]{4})",
-    "Signatures": [
-      "JQQJ"
-    ],
-    "CreatedVersion": "1.18.0",
-    "LastUpdatedVersion": "1.18.0"
-  },
-  {
-    "Id": "SEC101/211",
-    "Name": "AzureContentModeratorLegacyCommonAnnotatedSecurityKey",
-    "Label": "an Azure Content Moderator (Cognitive Services) legacy common annotated security key",
-    "DetectionMetadata": "Identifiable",
-    "Pattern": "(^|[^abcdefghijklmnopqrstuvwxyzABCDEFGHIJKLMNOPQRSTUVWXYZ1234567890])(?P<refine>[abcdefghijklmnopqrstuvwxyzABCDEFGHIJKLMNOPQRSTUVWXYZ1234567890]{52}JQQJ99[abcdefghijklmnopqrstuvwxyzABCDEFGHIJKLMNOPQRSTUVWXYZ1234567890][A-L][abcdefghijklmnopqrstuvwxyzABCDEFGHIJKLMNOPQRSTUVWXYZ1234567890]{12}AAAGACOG[abcdefghijklmnopqrstuvwxyzABCDEFGHIJKLMNOPQRSTUVWXYZ1234567890]{4})",
-    "Signatures": [
-      "JQQJ"
-    ],
-    "CreatedVersion": "1.18.0",
-    "LastUpdatedVersion": "1.18.0"
-  },
-  {
-    "Id": "SEC101/212",
-    "Name": "AzureContentSafetyLegacyCommonAnnotatedSecurityKey",
-    "Label": "an Azure Content Safety (Cognitive Services) legacy common annotated security key",
-    "DetectionMetadata": "Identifiable",
-    "Pattern": "(^|[^abcdefghijklmnopqrstuvwxyzABCDEFGHIJKLMNOPQRSTUVWXYZ1234567890])(?P<refine>[abcdefghijklmnopqrstuvwxyzABCDEFGHIJKLMNOPQRSTUVWXYZ1234567890]{52}JQQJ99[abcdefghijklmnopqrstuvwxyzABCDEFGHIJKLMNOPQRSTUVWXYZ1234567890][A-L][abcdefghijklmnopqrstuvwxyzABCDEFGHIJKLMNOPQRSTUVWXYZ1234567890]{12}AAAHACOG[abcdefghijklmnopqrstuvwxyzABCDEFGHIJKLMNOPQRSTUVWXYZ1234567890]{4})",
-    "Signatures": [
-      "JQQJ"
-    ],
-    "CreatedVersion": "1.18.0",
-    "LastUpdatedVersion": "1.18.0"
-  },
-  {
-    "Id": "SEC101/213",
-    "Name": "AzureCustomVisionPredictionLegacyCommonAnnotatedSecurityKey",
-    "Label": "an Azure Custom Vision Prediction (Cognitive Services) legacy common annotated security key",
-    "DetectionMetadata": "Identifiable",
-    "Pattern": "(^|[^abcdefghijklmnopqrstuvwxyzABCDEFGHIJKLMNOPQRSTUVWXYZ1234567890])(?P<refine>[abcdefghijklmnopqrstuvwxyzABCDEFGHIJKLMNOPQRSTUVWXYZ1234567890]{52}JQQJ99[abcdefghijklmnopqrstuvwxyzABCDEFGHIJKLMNOPQRSTUVWXYZ1234567890][A-L][abcdefghijklmnopqrstuvwxyzABCDEFGHIJKLMNOPQRSTUVWXYZ1234567890]{12}AAAIACOG[abcdefghijklmnopqrstuvwxyzABCDEFGHIJKLMNOPQRSTUVWXYZ1234567890]{4})",
-    "Signatures": [
-      "JQQJ"
-    ],
-    "CreatedVersion": "1.18.0",
-    "LastUpdatedVersion": "1.18.0"
-  },
-  {
-    "Id": "SEC101/214",
-    "Name": "AzureCustomVisionTrainingLegacyCommonAnnotatedSecurityKey",
-    "Label": "an Azure Custom Vision Training (Cognitive Services) legacy common annotated security key",
-    "DetectionMetadata": "Identifiable",
-    "Pattern": "(^|[^abcdefghijklmnopqrstuvwxyzABCDEFGHIJKLMNOPQRSTUVWXYZ1234567890])(?P<refine>[abcdefghijklmnopqrstuvwxyzABCDEFGHIJKLMNOPQRSTUVWXYZ1234567890]{52}JQQJ99[abcdefghijklmnopqrstuvwxyzABCDEFGHIJKLMNOPQRSTUVWXYZ1234567890][A-L][abcdefghijklmnopqrstuvwxyzABCDEFGHIJKLMNOPQRSTUVWXYZ1234567890]{12}AAAJACOG[abcdefghijklmnopqrstuvwxyzABCDEFGHIJKLMNOPQRSTUVWXYZ1234567890]{4})",
-    "Signatures": [
-      "JQQJ"
-    ],
-    "CreatedVersion": "1.18.0",
-    "LastUpdatedVersion": "1.18.0"
-  },
-  {
-    "Id": "SEC101/215",
-    "Name": "AzureFaceLegacyCommonAnnotatedSecurityKey",
-    "Label": "an Azure Face (Cognitive Services) legacy common annotated security key",
-    "DetectionMetadata": "Identifiable",
-    "Pattern": "(^|[^abcdefghijklmnopqrstuvwxyzABCDEFGHIJKLMNOPQRSTUVWXYZ1234567890])(?P<refine>[abcdefghijklmnopqrstuvwxyzABCDEFGHIJKLMNOPQRSTUVWXYZ1234567890]{52}JQQJ99[abcdefghijklmnopqrstuvwxyzABCDEFGHIJKLMNOPQRSTUVWXYZ1234567890][A-L][abcdefghijklmnopqrstuvwxyzABCDEFGHIJKLMNOPQRSTUVWXYZ1234567890]{12}AAAKACOG[abcdefghijklmnopqrstuvwxyzABCDEFGHIJKLMNOPQRSTUVWXYZ1234567890]{4})",
-    "Signatures": [
-      "JQQJ"
-    ],
-    "CreatedVersion": "1.18.0",
-    "LastUpdatedVersion": "1.18.0"
-  },
-  {
-    "Id": "SEC101/216",
-    "Name": "AzureFormRecognizerLegacyCommonAnnotatedSecurityKey",
-    "Label": "an Azure Form Recognizer (Cognitive Services) legacy common annotated security key",
-    "DetectionMetadata": "Identifiable",
-    "Pattern": "(^|[^abcdefghijklmnopqrstuvwxyzABCDEFGHIJKLMNOPQRSTUVWXYZ1234567890])(?P<refine>[abcdefghijklmnopqrstuvwxyzABCDEFGHIJKLMNOPQRSTUVWXYZ1234567890]{52}JQQJ99[abcdefghijklmnopqrstuvwxyzABCDEFGHIJKLMNOPQRSTUVWXYZ1234567890][A-L][abcdefghijklmnopqrstuvwxyzABCDEFGHIJKLMNOPQRSTUVWXYZ1234567890]{12}AAALACOG[abcdefghijklmnopqrstuvwxyzABCDEFGHIJKLMNOPQRSTUVWXYZ1234567890]{4})",
-    "Signatures": [
-      "JQQJ"
-    ],
-    "CreatedVersion": "1.18.0",
-    "LastUpdatedVersion": "1.18.0"
-  },
-  {
-    "Id": "SEC101/217",
-    "Name": "AzureHealthDecisionSupportLegacyCommonAnnotatedSecurityKey",
-    "Label": "an Azure Health Decision Support (Cognitive Services) legacy common annotated security key",
-    "DetectionMetadata": "Identifiable",
-    "Pattern": "(^|[^abcdefghijklmnopqrstuvwxyzABCDEFGHIJKLMNOPQRSTUVWXYZ1234567890])(?P<refine>[abcdefghijklmnopqrstuvwxyzABCDEFGHIJKLMNOPQRSTUVWXYZ1234567890]{52}JQQJ99[abcdefghijklmnopqrstuvwxyzABCDEFGHIJKLMNOPQRSTUVWXYZ1234567890][A-L][abcdefghijklmnopqrstuvwxyzABCDEFGHIJKLMNOPQRSTUVWXYZ1234567890]{12}AAAMACOG[abcdefghijklmnopqrstuvwxyzABCDEFGHIJKLMNOPQRSTUVWXYZ1234567890]{4})",
-    "Signatures": [
-      "JQQJ"
-    ],
-    "CreatedVersion": "1.18.0",
-    "LastUpdatedVersion": "1.18.0"
-  },
-  {
-    "Id": "SEC101/218",
-    "Name": "AzureHealthInsightsLegacyCommonAnnotatedSecurityKey",
-    "Label": "an Azure Health Insights (Cognitive Services) legacy common annotated security key",
-    "DetectionMetadata": "Identifiable",
-    "Pattern": "(^|[^abcdefghijklmnopqrstuvwxyzABCDEFGHIJKLMNOPQRSTUVWXYZ1234567890])(?P<refine>[abcdefghijklmnopqrstuvwxyzABCDEFGHIJKLMNOPQRSTUVWXYZ1234567890]{52}JQQJ99[abcdefghijklmnopqrstuvwxyzABCDEFGHIJKLMNOPQRSTUVWXYZ1234567890][A-L][abcdefghijklmnopqrstuvwxyzABCDEFGHIJKLMNOPQRSTUVWXYZ1234567890]{12}AAANACOG[abcdefghijklmnopqrstuvwxyzABCDEFGHIJKLMNOPQRSTUVWXYZ1234567890]{4})",
-    "Signatures": [
-      "JQQJ"
-    ],
-    "CreatedVersion": "1.18.0",
-    "LastUpdatedVersion": "1.18.0"
-  },
-  {
-    "Id": "SEC101/219",
-    "Name": "AzureImmersiveReaderLegacyCommonAnnotatedSecurityKey",
-    "Label": "an Azure Immersive Reader (Cognitive Services) legacy common annotated security key",
-    "DetectionMetadata": "Identifiable",
-    "Pattern": "(^|[^abcdefghijklmnopqrstuvwxyzABCDEFGHIJKLMNOPQRSTUVWXYZ1234567890])(?P<refine>[abcdefghijklmnopqrstuvwxyzABCDEFGHIJKLMNOPQRSTUVWXYZ1234567890]{52}JQQJ99[abcdefghijklmnopqrstuvwxyzABCDEFGHIJKLMNOPQRSTUVWXYZ1234567890][A-L][abcdefghijklmnopqrstuvwxyzABCDEFGHIJKLMNOPQRSTUVWXYZ1234567890]{12}AAAOACOG[abcdefghijklmnopqrstuvwxyzABCDEFGHIJKLMNOPQRSTUVWXYZ1234567890]{4})",
-    "Signatures": [
-      "JQQJ"
-    ],
-    "CreatedVersion": "1.18.0",
-    "LastUpdatedVersion": "1.18.0"
-  },
-  {
-    "Id": "SEC101/220",
-    "Name": "AzureInternalAllInOneLegacyCommonAnnotatedSecurityKey",
-    "Label": "an Azure Internal All-In-One (Cognitive Services) legacy common annotated security key",
-    "DetectionMetadata": "Identifiable",
-    "Pattern": "(^|[^abcdefghijklmnopqrstuvwxyzABCDEFGHIJKLMNOPQRSTUVWXYZ1234567890])(?P<refine>[abcdefghijklmnopqrstuvwxyzABCDEFGHIJKLMNOPQRSTUVWXYZ1234567890]{52}JQQJ99[abcdefghijklmnopqrstuvwxyzABCDEFGHIJKLMNOPQRSTUVWXYZ1234567890][A-L][abcdefghijklmnopqrstuvwxyzABCDEFGHIJKLMNOPQRSTUVWXYZ1234567890]{12}AAAPACOG[abcdefghijklmnopqrstuvwxyzABCDEFGHIJKLMNOPQRSTUVWXYZ1234567890]{4})",
-    "Signatures": [
-      "JQQJ"
-    ],
-    "CreatedVersion": "1.18.0",
-    "LastUpdatedVersion": "1.18.0"
-  },
-  {
-    "Id": "SEC101/221",
-    "Name": "AzureKnowledgeLegacyCommonAnnotatedSecurityKey",
-    "Label": "an Azure Knowledge (Cognitive Services) legacy common annotated security key",
-    "DetectionMetadata": "Identifiable",
-    "Pattern": "(^|[^abcdefghijklmnopqrstuvwxyzABCDEFGHIJKLMNOPQRSTUVWXYZ1234567890])(?P<refine>[abcdefghijklmnopqrstuvwxyzABCDEFGHIJKLMNOPQRSTUVWXYZ1234567890]{52}JQQJ99[abcdefghijklmnopqrstuvwxyzABCDEFGHIJKLMNOPQRSTUVWXYZ1234567890][A-L][abcdefghijklmnopqrstuvwxyzABCDEFGHIJKLMNOPQRSTUVWXYZ1234567890]{12}AAAQACOG[abcdefghijklmnopqrstuvwxyzABCDEFGHIJKLMNOPQRSTUVWXYZ1234567890]{4})",
-    "Signatures": [
-      "JQQJ"
-    ],
-    "CreatedVersion": "1.18.0",
-    "LastUpdatedVersion": "1.18.0"
-  },
-  {
-    "Id": "SEC101/222",
-    "Name": "AzureLuisAuthoringLegacyCommonAnnotatedSecurityKey",
-    "Label": "an Azure Luis Authoring (Cognitive Services) legacy common annotated security key",
-    "DetectionMetadata": "Identifiable",
-    "Pattern": "(^|[^abcdefghijklmnopqrstuvwxyzABCDEFGHIJKLMNOPQRSTUVWXYZ1234567890])(?P<refine>[abcdefghijklmnopqrstuvwxyzABCDEFGHIJKLMNOPQRSTUVWXYZ1234567890]{52}JQQJ99[abcdefghijklmnopqrstuvwxyzABCDEFGHIJKLMNOPQRSTUVWXYZ1234567890][A-L][abcdefghijklmnopqrstuvwxyzABCDEFGHIJKLMNOPQRSTUVWXYZ1234567890]{12}AAARACOG[abcdefghijklmnopqrstuvwxyzABCDEFGHIJKLMNOPQRSTUVWXYZ1234567890]{4})",
-    "Signatures": [
-      "JQQJ"
-    ],
-    "CreatedVersion": "1.18.0",
-    "LastUpdatedVersion": "1.18.0"
-  },
-  {
-    "Id": "SEC101/223",
-    "Name": "AzureLuisLegacyCommonAnnotatedSecurityKey",
-    "Label": "an Azure Luis (Cognitive Services) legacy common annotated security key",
-    "DetectionMetadata": "Identifiable",
-    "Pattern": "(^|[^abcdefghijklmnopqrstuvwxyzABCDEFGHIJKLMNOPQRSTUVWXYZ1234567890])(?P<refine>[abcdefghijklmnopqrstuvwxyzABCDEFGHIJKLMNOPQRSTUVWXYZ1234567890]{52}JQQJ99[abcdefghijklmnopqrstuvwxyzABCDEFGHIJKLMNOPQRSTUVWXYZ1234567890][A-L][abcdefghijklmnopqrstuvwxyzABCDEFGHIJKLMNOPQRSTUVWXYZ1234567890]{12}AAASACOG[abcdefghijklmnopqrstuvwxyzABCDEFGHIJKLMNOPQRSTUVWXYZ1234567890]{4})",
-    "Signatures": [
-      "JQQJ"
-    ],
-    "CreatedVersion": "1.18.0",
-    "LastUpdatedVersion": "1.18.0"
-  },
-  {
-    "Id": "SEC101/224",
-    "Name": "AzureMetricsAdvisorLegacyCommonAnnotatedSecurityKey",
-    "Label": "an Azure Metrics Advisor (Cognitive Services) legacy common annotated security key",
-    "DetectionMetadata": "Identifiable",
-    "Pattern": "(^|[^abcdefghijklmnopqrstuvwxyzABCDEFGHIJKLMNOPQRSTUVWXYZ1234567890])(?P<refine>[abcdefghijklmnopqrstuvwxyzABCDEFGHIJKLMNOPQRSTUVWXYZ1234567890]{52}JQQJ99[abcdefghijklmnopqrstuvwxyzABCDEFGHIJKLMNOPQRSTUVWXYZ1234567890][A-L][abcdefghijklmnopqrstuvwxyzABCDEFGHIJKLMNOPQRSTUVWXYZ1234567890]{12}AAATACOG[abcdefghijklmnopqrstuvwxyzABCDEFGHIJKLMNOPQRSTUVWXYZ1234567890]{4})",
-    "Signatures": [
-      "JQQJ"
-    ],
-    "CreatedVersion": "1.18.0",
-    "LastUpdatedVersion": "1.18.0"
-  },
-  {
-    "Id": "SEC101/225",
-    "Name": "AzurePersonalizerLegacyCommonAnnotatedSecurityKey",
-    "Label": "an Azure Personalizer (Cognitive Services) legacy common annotated security key",
-    "DetectionMetadata": "Identifiable",
-    "Pattern": "(^|[^abcdefghijklmnopqrstuvwxyzABCDEFGHIJKLMNOPQRSTUVWXYZ1234567890])(?P<refine>[abcdefghijklmnopqrstuvwxyzABCDEFGHIJKLMNOPQRSTUVWXYZ1234567890]{52}JQQJ99[abcdefghijklmnopqrstuvwxyzABCDEFGHIJKLMNOPQRSTUVWXYZ1234567890][A-L][abcdefghijklmnopqrstuvwxyzABCDEFGHIJKLMNOPQRSTUVWXYZ1234567890]{12}AAAUACOG[abcdefghijklmnopqrstuvwxyzABCDEFGHIJKLMNOPQRSTUVWXYZ1234567890]{4})",
-    "Signatures": [
-      "JQQJ"
-    ],
-    "CreatedVersion": "1.18.0",
-    "LastUpdatedVersion": "1.18.0"
-  },
-  {
-    "Id": "SEC101/226",
-    "Name": "AzureQnAMakerLegacyCommonAnnotatedSecurityKey",
-    "Label": "an Azure QnA Maker (Cognitive Services) legacy common annotated security key",
-    "DetectionMetadata": "Identifiable",
-    "Pattern": "(^|[^abcdefghijklmnopqrstuvwxyzABCDEFGHIJKLMNOPQRSTUVWXYZ1234567890])(?P<refine>[abcdefghijklmnopqrstuvwxyzABCDEFGHIJKLMNOPQRSTUVWXYZ1234567890]{52}JQQJ99[abcdefghijklmnopqrstuvwxyzABCDEFGHIJKLMNOPQRSTUVWXYZ1234567890][A-L][abcdefghijklmnopqrstuvwxyzABCDEFGHIJKLMNOPQRSTUVWXYZ1234567890]{12}AAAVACOG[abcdefghijklmnopqrstuvwxyzABCDEFGHIJKLMNOPQRSTUVWXYZ1234567890]{4})",
-    "Signatures": [
-      "JQQJ"
-    ],
-    "CreatedVersion": "1.18.0",
-    "LastUpdatedVersion": "1.18.0"
-  },
-  {
-    "Id": "SEC101/227",
-    "Name": "AzureQnAMakerv2LegacyCommonAnnotatedSecurityKey",
-    "Label": "an Azure QnA Maker v2 (Cognitive Services) legacy common annotated security key",
-    "DetectionMetadata": "Identifiable",
-    "Pattern": "(^|[^abcdefghijklmnopqrstuvwxyzABCDEFGHIJKLMNOPQRSTUVWXYZ1234567890])(?P<refine>[abcdefghijklmnopqrstuvwxyzABCDEFGHIJKLMNOPQRSTUVWXYZ1234567890]{52}JQQJ99[abcdefghijklmnopqrstuvwxyzABCDEFGHIJKLMNOPQRSTUVWXYZ1234567890][A-L][abcdefghijklmnopqrstuvwxyzABCDEFGHIJKLMNOPQRSTUVWXYZ1234567890]{12}AAAWACOG[abcdefghijklmnopqrstuvwxyzABCDEFGHIJKLMNOPQRSTUVWXYZ1234567890]{4})",
-    "Signatures": [
-      "JQQJ"
-    ],
-    "CreatedVersion": "1.18.0",
-    "LastUpdatedVersion": "1.18.0"
-  },
-  {
-    "Id": "SEC101/228",
-    "Name": "AzureSpeakerRecognitionLegacyCommonAnnotatedSecurityKey",
-    "Label": "an Azure Speaker Recognition (Cognitive Services) legacy common annotated security key",
-    "DetectionMetadata": "Identifiable",
-    "Pattern": "(^|[^abcdefghijklmnopqrstuvwxyzABCDEFGHIJKLMNOPQRSTUVWXYZ1234567890])(?P<refine>[abcdefghijklmnopqrstuvwxyzABCDEFGHIJKLMNOPQRSTUVWXYZ1234567890]{52}JQQJ99[abcdefghijklmnopqrstuvwxyzABCDEFGHIJKLMNOPQRSTUVWXYZ1234567890][A-L][abcdefghijklmnopqrstuvwxyzABCDEFGHIJKLMNOPQRSTUVWXYZ1234567890]{12}AAAXACOG[abcdefghijklmnopqrstuvwxyzABCDEFGHIJKLMNOPQRSTUVWXYZ1234567890]{4})",
-    "Signatures": [
-      "JQQJ"
-    ],
-    "CreatedVersion": "1.18.0",
-    "LastUpdatedVersion": "1.18.0"
-  },
-  {
-    "Id": "SEC101/229",
-    "Name": "AzureSpeechServicesLegacyCommonAnnotatedSecurityKey",
-    "Label": "an Azure Speech Services (Cognitive Services) legacy common annotated security key",
-    "DetectionMetadata": "Identifiable",
-    "Pattern": "(^|[^abcdefghijklmnopqrstuvwxyzABCDEFGHIJKLMNOPQRSTUVWXYZ1234567890])(?P<refine>[abcdefghijklmnopqrstuvwxyzABCDEFGHIJKLMNOPQRSTUVWXYZ1234567890]{52}JQQJ99[abcdefghijklmnopqrstuvwxyzABCDEFGHIJKLMNOPQRSTUVWXYZ1234567890][A-L][abcdefghijklmnopqrstuvwxyzABCDEFGHIJKLMNOPQRSTUVWXYZ1234567890]{12}AAAYACOG[abcdefghijklmnopqrstuvwxyzABCDEFGHIJKLMNOPQRSTUVWXYZ1234567890]{4})",
-    "Signatures": [
-      "JQQJ"
-    ],
-    "CreatedVersion": "1.18.0",
-    "LastUpdatedVersion": "1.18.0"
-  },
-  {
-    "Id": "SEC101/230",
-    "Name": "AzureSpeechTranslationLegacyCommonAnnotatedSecurityKey",
-    "Label": "an Azure Speech Translation (Cognitive Services) legacy common annotated security key",
-    "DetectionMetadata": "Identifiable",
-    "Pattern": "(^|[^abcdefghijklmnopqrstuvwxyzABCDEFGHIJKLMNOPQRSTUVWXYZ1234567890])(?P<refine>[abcdefghijklmnopqrstuvwxyzABCDEFGHIJKLMNOPQRSTUVWXYZ1234567890]{52}JQQJ99[abcdefghijklmnopqrstuvwxyzABCDEFGHIJKLMNOPQRSTUVWXYZ1234567890][A-L][abcdefghijklmnopqrstuvwxyzABCDEFGHIJKLMNOPQRSTUVWXYZ1234567890]{12}AAAZACOG[abcdefghijklmnopqrstuvwxyzABCDEFGHIJKLMNOPQRSTUVWXYZ1234567890]{4})",
-    "Signatures": [
-      "JQQJ"
-    ],
-    "CreatedVersion": "1.18.0",
-    "LastUpdatedVersion": "1.18.0"
-  },
-  {
-    "Id": "SEC101/231",
-    "Name": "AzureTextAnalyticsLegacyCommonAnnotatedSecurityKey",
-    "Label": "an Azure Text Analytics (Cognitive Services) legacy common annotated security key",
-    "DetectionMetadata": "Identifiable",
-    "Pattern": "(^|[^abcdefghijklmnopqrstuvwxyzABCDEFGHIJKLMNOPQRSTUVWXYZ1234567890])(?P<refine>[abcdefghijklmnopqrstuvwxyzABCDEFGHIJKLMNOPQRSTUVWXYZ1234567890]{52}JQQJ99[abcdefghijklmnopqrstuvwxyzABCDEFGHIJKLMNOPQRSTUVWXYZ1234567890][A-L][abcdefghijklmnopqrstuvwxyzABCDEFGHIJKLMNOPQRSTUVWXYZ1234567890]{12}AAAaACOG[abcdefghijklmnopqrstuvwxyzABCDEFGHIJKLMNOPQRSTUVWXYZ1234567890]{4})",
-    "Signatures": [
-      "JQQJ"
-    ],
-    "CreatedVersion": "1.18.0",
-    "LastUpdatedVersion": "1.18.0"
-  },
-  {
-    "Id": "SEC101/232",
-    "Name": "AzureTextTranslationLegacyCommonAnnotatedSecurityKey",
-    "Label": "an Azure Text Translation (Cognitive Services) legacy common annotated security key",
-    "DetectionMetadata": "Identifiable",
-    "Pattern": "(^|[^abcdefghijklmnopqrstuvwxyzABCDEFGHIJKLMNOPQRSTUVWXYZ1234567890])(?P<refine>[abcdefghijklmnopqrstuvwxyzABCDEFGHIJKLMNOPQRSTUVWXYZ1234567890]{52}JQQJ99[abcdefghijklmnopqrstuvwxyzABCDEFGHIJKLMNOPQRSTUVWXYZ1234567890][A-L][abcdefghijklmnopqrstuvwxyzABCDEFGHIJKLMNOPQRSTUVWXYZ1234567890]{12}AAAbACOG[abcdefghijklmnopqrstuvwxyzABCDEFGHIJKLMNOPQRSTUVWXYZ1234567890]{4})",
-    "Signatures": [
-      "JQQJ"
-    ],
-    "CreatedVersion": "1.18.0",
-    "LastUpdatedVersion": "1.18.0"
-  },
-  {
-    "Id": "SEC101/233",
-    "Name": "AzureDummyLegacyCommonAnnotatedSecurityKey",
-    "Label": "an Azure Dummy (Cognitive Services) legacy common annotated security key",
-    "DetectionMetadata": "Identifiable",
-    "Pattern": "(^|[^abcdefghijklmnopqrstuvwxyzABCDEFGHIJKLMNOPQRSTUVWXYZ1234567890])(?P<refine>[abcdefghijklmnopqrstuvwxyzABCDEFGHIJKLMNOPQRSTUVWXYZ1234567890]{52}JQQJ99[abcdefghijklmnopqrstuvwxyzABCDEFGHIJKLMNOPQRSTUVWXYZ1234567890][A-L][abcdefghijklmnopqrstuvwxyzABCDEFGHIJKLMNOPQRSTUVWXYZ1234567890]{12}AAAcACOG[abcdefghijklmnopqrstuvwxyzABCDEFGHIJKLMNOPQRSTUVWXYZ1234567890]{4})",
-    "Signatures": [
-      "JQQJ"
-    ],
-    "CreatedVersion": "1.18.0",
-    "LastUpdatedVersion": "1.18.0"
-  },
-  {
-    "Id": "SEC101/234",
-    "Name": "AzureTranscriptionIntelligenceLegacyCommonAnnotatedSecurityKey",
-    "Label": "an Azure Transcription Intelligence (Cognitive Services) legacy common annotated security key",
-    "DetectionMetadata": "Identifiable",
-    "Pattern": "(^|[^abcdefghijklmnopqrstuvwxyzABCDEFGHIJKLMNOPQRSTUVWXYZ1234567890])(?P<refine>[abcdefghijklmnopqrstuvwxyzABCDEFGHIJKLMNOPQRSTUVWXYZ1234567890]{52}JQQJ99[abcdefghijklmnopqrstuvwxyzABCDEFGHIJKLMNOPQRSTUVWXYZ1234567890][A-L][abcdefghijklmnopqrstuvwxyzABCDEFGHIJKLMNOPQRSTUVWXYZ1234567890]{12}AAAdACOG[abcdefghijklmnopqrstuvwxyzABCDEFGHIJKLMNOPQRSTUVWXYZ1234567890]{4})",
-    "Signatures": [
-      "JQQJ"
-    ],
-    "CreatedVersion": "1.18.0",
-    "LastUpdatedVersion": "1.18.0"
-  },
-  {
-    "Id": "SEC101/235",
-    "Name": "AzureVideoIntelligenceLegacyCommonAnnotatedSecurityKey",
-    "Label": "an Azure Video Intelligence (Cognitive Services) legacy common annotated security key",
-    "DetectionMetadata": "Identifiable",
-    "Pattern": "(^|[^abcdefghijklmnopqrstuvwxyzABCDEFGHIJKLMNOPQRSTUVWXYZ1234567890])(?P<refine>[abcdefghijklmnopqrstuvwxyzABCDEFGHIJKLMNOPQRSTUVWXYZ1234567890]{52}JQQJ99[abcdefghijklmnopqrstuvwxyzABCDEFGHIJKLMNOPQRSTUVWXYZ1234567890][A-L][abcdefghijklmnopqrstuvwxyzABCDEFGHIJKLMNOPQRSTUVWXYZ1234567890]{12}AAAeACOG[abcdefghijklmnopqrstuvwxyzABCDEFGHIJKLMNOPQRSTUVWXYZ1234567890]{4})",
-    "Signatures": [
-      "JQQJ"
-    ],
-    "CreatedVersion": "1.18.0",
-    "LastUpdatedVersion": "1.18.0"
-  },
-  {
-    "Id": "SEC101/236",
-    "Name": "AzureBingAutosuggestLegacyCommonAnnotatedSecurityKey",
-    "Label": "an Azure Bing Autosuggest (Cognitive Services) legacy common annotated security key",
-    "DetectionMetadata": "Identifiable",
-    "Pattern": "(^|[^abcdefghijklmnopqrstuvwxyzABCDEFGHIJKLMNOPQRSTUVWXYZ1234567890])(?P<refine>[abcdefghijklmnopqrstuvwxyzABCDEFGHIJKLMNOPQRSTUVWXYZ1234567890]{52}JQQJ99[abcdefghijklmnopqrstuvwxyzABCDEFGHIJKLMNOPQRSTUVWXYZ1234567890][A-L][abcdefghijklmnopqrstuvwxyzABCDEFGHIJKLMNOPQRSTUVWXYZ1234567890]{12}AAAfACOG[abcdefghijklmnopqrstuvwxyzABCDEFGHIJKLMNOPQRSTUVWXYZ1234567890]{4})",
-    "Signatures": [
-      "JQQJ"
-    ],
-    "CreatedVersion": "1.18.0",
-    "LastUpdatedVersion": "1.18.0"
-  },
-  {
-    "Id": "SEC101/237",
-    "Name": "AzureBingAutosuggestv7LegacyCommonAnnotatedSecurityKey",
-    "Label": "an Azure Bing Autosuggest v7 (Cognitive Services) legacy common annotated security key",
-    "DetectionMetadata": "Identifiable",
-    "Pattern": "(^|[^abcdefghijklmnopqrstuvwxyzABCDEFGHIJKLMNOPQRSTUVWXYZ1234567890])(?P<refine>[abcdefghijklmnopqrstuvwxyzABCDEFGHIJKLMNOPQRSTUVWXYZ1234567890]{52}JQQJ99[abcdefghijklmnopqrstuvwxyzABCDEFGHIJKLMNOPQRSTUVWXYZ1234567890][A-L][abcdefghijklmnopqrstuvwxyzABCDEFGHIJKLMNOPQRSTUVWXYZ1234567890]{12}AAAgACOG[abcdefghijklmnopqrstuvwxyzABCDEFGHIJKLMNOPQRSTUVWXYZ1234567890]{4})",
-    "Signatures": [
-      "JQQJ"
-    ],
-    "CreatedVersion": "1.18.0",
-    "LastUpdatedVersion": "1.18.0"
-  },
-  {
-    "Id": "SEC101/238",
-    "Name": "AzureBingCustomSearchLegacyCommonAnnotatedSecurityKey",
-    "Label": "an Azure Bing Custom Search (Cognitive Services) legacy common annotated security key",
-    "DetectionMetadata": "Identifiable",
-    "Pattern": "(^|[^abcdefghijklmnopqrstuvwxyzABCDEFGHIJKLMNOPQRSTUVWXYZ1234567890])(?P<refine>[abcdefghijklmnopqrstuvwxyzABCDEFGHIJKLMNOPQRSTUVWXYZ1234567890]{52}JQQJ99[abcdefghijklmnopqrstuvwxyzABCDEFGHIJKLMNOPQRSTUVWXYZ1234567890][A-L][abcdefghijklmnopqrstuvwxyzABCDEFGHIJKLMNOPQRSTUVWXYZ1234567890]{12}AAAhACOG[abcdefghijklmnopqrstuvwxyzABCDEFGHIJKLMNOPQRSTUVWXYZ1234567890]{4})",
-    "Signatures": [
-      "JQQJ"
-    ],
-    "CreatedVersion": "1.18.0",
-    "LastUpdatedVersion": "1.18.0"
-  },
-  {
-    "Id": "SEC101/239",
-    "Name": "AzureBingCustomVisualSearchLegacyCommonAnnotatedSecurityKey",
-    "Label": "an Azure Bing Custom VisualSearch (Cognitive Services) legacy common annotated security key",
-    "DetectionMetadata": "Identifiable",
-    "Pattern": "(^|[^abcdefghijklmnopqrstuvwxyzABCDEFGHIJKLMNOPQRSTUVWXYZ1234567890])(?P<refine>[abcdefghijklmnopqrstuvwxyzABCDEFGHIJKLMNOPQRSTUVWXYZ1234567890]{52}JQQJ99[abcdefghijklmnopqrstuvwxyzABCDEFGHIJKLMNOPQRSTUVWXYZ1234567890][A-L][abcdefghijklmnopqrstuvwxyzABCDEFGHIJKLMNOPQRSTUVWXYZ1234567890]{12}AAAiACOG[abcdefghijklmnopqrstuvwxyzABCDEFGHIJKLMNOPQRSTUVWXYZ1234567890]{4})",
-    "Signatures": [
-      "JQQJ"
-    ],
-    "CreatedVersion": "1.18.0",
-    "LastUpdatedVersion": "1.18.0"
-  },
-  {
-    "Id": "SEC101/240",
-    "Name": "AzureBingEntitySearchLegacyCommonAnnotatedSecurityKey",
-    "Label": "an Azure Bing Entity Search (Cognitive Services) legacy common annotated security key",
-    "DetectionMetadata": "Identifiable",
-    "Pattern": "(^|[^abcdefghijklmnopqrstuvwxyzABCDEFGHIJKLMNOPQRSTUVWXYZ1234567890])(?P<refine>[abcdefghijklmnopqrstuvwxyzABCDEFGHIJKLMNOPQRSTUVWXYZ1234567890]{52}JQQJ99[abcdefghijklmnopqrstuvwxyzABCDEFGHIJKLMNOPQRSTUVWXYZ1234567890][A-L][abcdefghijklmnopqrstuvwxyzABCDEFGHIJKLMNOPQRSTUVWXYZ1234567890]{12}AAAjACOG[abcdefghijklmnopqrstuvwxyzABCDEFGHIJKLMNOPQRSTUVWXYZ1234567890]{4})",
-    "Signatures": [
-      "JQQJ"
-    ],
-    "CreatedVersion": "1.18.0",
-    "LastUpdatedVersion": "1.18.0"
-  },
-  {
-    "Id": "SEC101/241",
-    "Name": "AzureBingSearchLegacyCommonAnnotatedSecurityKey",
-    "Label": "an Azure Bing Search (Cognitive Services) legacy common annotated security key",
-    "DetectionMetadata": "Identifiable",
-    "Pattern": "(^|[^abcdefghijklmnopqrstuvwxyzABCDEFGHIJKLMNOPQRSTUVWXYZ1234567890])(?P<refine>[abcdefghijklmnopqrstuvwxyzABCDEFGHIJKLMNOPQRSTUVWXYZ1234567890]{52}JQQJ99[abcdefghijklmnopqrstuvwxyzABCDEFGHIJKLMNOPQRSTUVWXYZ1234567890][A-L][abcdefghijklmnopqrstuvwxyzABCDEFGHIJKLMNOPQRSTUVWXYZ1234567890]{12}AAAkACOG[abcdefghijklmnopqrstuvwxyzABCDEFGHIJKLMNOPQRSTUVWXYZ1234567890]{4})",
-    "Signatures": [
-      "JQQJ"
-    ],
-    "CreatedVersion": "1.18.0",
-    "LastUpdatedVersion": "1.18.0"
-  },
-  {
-    "Id": "SEC101/242",
-    "Name": "AzureBingSearchv7LegacyCommonAnnotatedSecurityKey",
-    "Label": "an Azure Bing Search v7 (Cognitive Services) legacy common annotated security key",
-    "DetectionMetadata": "Identifiable",
-    "Pattern": "(^|[^abcdefghijklmnopqrstuvwxyzABCDEFGHIJKLMNOPQRSTUVWXYZ1234567890])(?P<refine>[abcdefghijklmnopqrstuvwxyzABCDEFGHIJKLMNOPQRSTUVWXYZ1234567890]{52}JQQJ99[abcdefghijklmnopqrstuvwxyzABCDEFGHIJKLMNOPQRSTUVWXYZ1234567890][A-L][abcdefghijklmnopqrstuvwxyzABCDEFGHIJKLMNOPQRSTUVWXYZ1234567890]{12}AAAlACOG[abcdefghijklmnopqrstuvwxyzABCDEFGHIJKLMNOPQRSTUVWXYZ1234567890]{4})",
-    "Signatures": [
-      "JQQJ"
-    ],
-    "CreatedVersion": "1.18.0",
-    "LastUpdatedVersion": "1.18.0"
-  },
-  {
-    "Id": "SEC101/243",
-    "Name": "AzureBingSpeechLegacyCommonAnnotatedSecurityKey",
-    "Label": "an Azure Bing Speech (Cognitive Services) legacy common annotated security key",
-    "DetectionMetadata": "Identifiable",
-    "Pattern": "(^|[^abcdefghijklmnopqrstuvwxyzABCDEFGHIJKLMNOPQRSTUVWXYZ1234567890])(?P<refine>[abcdefghijklmnopqrstuvwxyzABCDEFGHIJKLMNOPQRSTUVWXYZ1234567890]{52}JQQJ99[abcdefghijklmnopqrstuvwxyzABCDEFGHIJKLMNOPQRSTUVWXYZ1234567890][A-L][abcdefghijklmnopqrstuvwxyzABCDEFGHIJKLMNOPQRSTUVWXYZ1234567890]{12}AAAmACOG[abcdefghijklmnopqrstuvwxyzABCDEFGHIJKLMNOPQRSTUVWXYZ1234567890]{4})",
-    "Signatures": [
-      "JQQJ"
-    ],
-    "CreatedVersion": "1.18.0",
-    "LastUpdatedVersion": "1.18.0"
-  },
-  {
-    "Id": "SEC101/244",
-    "Name": "AzureBingSpellCheckLegacyCommonAnnotatedSecurityKey",
-    "Label": "an Azure Bing Spell Check (Cognitive Services) legacy common annotated security key",
-    "DetectionMetadata": "Identifiable",
-    "Pattern": "(^|[^abcdefghijklmnopqrstuvwxyzABCDEFGHIJKLMNOPQRSTUVWXYZ1234567890])(?P<refine>[abcdefghijklmnopqrstuvwxyzABCDEFGHIJKLMNOPQRSTUVWXYZ1234567890]{52}JQQJ99[abcdefghijklmnopqrstuvwxyzABCDEFGHIJKLMNOPQRSTUVWXYZ1234567890][A-L][abcdefghijklmnopqrstuvwxyzABCDEFGHIJKLMNOPQRSTUVWXYZ1234567890]{12}AAAnACOG[abcdefghijklmnopqrstuvwxyzABCDEFGHIJKLMNOPQRSTUVWXYZ1234567890]{4})",
-    "Signatures": [
-      "JQQJ"
-    ],
-    "CreatedVersion": "1.18.0",
-    "LastUpdatedVersion": "1.18.0"
-  },
-  {
-    "Id": "SEC101/245",
-    "Name": "AzureBingSpellCheckv7LegacyCommonAnnotatedSecurityKey",
-    "Label": "an Azure Bing Spell Check v7 (Cognitive Services) legacy common annotated security key",
-    "DetectionMetadata": "Identifiable",
-    "Pattern": "(^|[^abcdefghijklmnopqrstuvwxyzABCDEFGHIJKLMNOPQRSTUVWXYZ1234567890])(?P<refine>[abcdefghijklmnopqrstuvwxyzABCDEFGHIJKLMNOPQRSTUVWXYZ1234567890]{52}JQQJ99[abcdefghijklmnopqrstuvwxyzABCDEFGHIJKLMNOPQRSTUVWXYZ1234567890][A-L][abcdefghijklmnopqrstuvwxyzABCDEFGHIJKLMNOPQRSTUVWXYZ1234567890]{12}AAAoACOG[abcdefghijklmnopqrstuvwxyzABCDEFGHIJKLMNOPQRSTUVWXYZ1234567890]{4})",
-    "Signatures": [
-      "JQQJ"
-    ],
-    "CreatedVersion": "1.18.0",
-    "LastUpdatedVersion": "1.18.0"
-=======
->>>>>>> 2f3167ca
   },
   {
     "Id": "SEC101/050",
